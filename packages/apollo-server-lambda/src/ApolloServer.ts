--- conflicted
+++ resolved
@@ -3,17 +3,7 @@
   APIGatewayProxyEvent,
   Context as LambdaContext,
 } from 'aws-lambda';
-<<<<<<< HEAD
-import { ApolloServerBase, GraphQLOptions, Config } from 'apollo-server-core';
-=======
-import {
-  formatApolloErrors,
-  processFileUploads,
-  FileUploadOptions,
-  ApolloServerBase,
-  GraphQLOptions,
-} from 'apollo-server-core';
->>>>>>> 455183c2
+import { ApolloServerBase, GraphQLOptions } from 'apollo-server-core';
 import {
   renderPlaygroundPage,
   RenderPageOptions as PlaygroundRenderPageOptions,
@@ -227,42 +217,7 @@
         );
       };
 
-<<<<<<< HEAD
       graphqlLambda(async () => {
-=======
-      const fileUploadHandler = (next: Function) => {
-        const contentType = (
-          event.headers['content-type'] || event.headers['Content-Type'] || ''
-        ).toLowerCase();
-        if (contentType.startsWith('multipart/form-data')
-          && typeof processFileUploads === 'function') {
-          const request = new FileUploadRequest() as IncomingMessage;
-          request.push(
-            Buffer.from(
-              <any>event.body,
-              event.isBase64Encoded ? 'base64' : 'ascii'
-            )
-          );
-          request.push(null);
-          request.headers = event.headers;
-          processFileUploads(request, response, this.uploadsConfig || {})
-            .then(body => {
-              event.body = body as any;
-              return next();
-            })
-            .catch(error => {
-              throw formatApolloErrors([error], {
-                formatter: this.requestOptions.formatError,
-                debug: this.requestOptions.debug,
-              });
-            });
-        } else {
-          return next();
-        }
-      };
-
-      fileUploadHandler(() => graphqlLambda(async () => {
->>>>>>> 455183c2
         // In a world where this `createHandler` was async, we might avoid this
         // but since we don't want to introduce a breaking change to this API
         // (by switching it to `async`), we'll leverage the

{
  "name": "apollo-server-monorepo",
  "private": true,
  "license": "MIT",
  "repository": "github:apollographql/apollo-server",
  "scripts": {
    "clean": "git clean -dfqX -- ./node_modules **/{dist,node_modules}/ **/tsconfig*tsbuildinfo",
    "compile": "tsc --build tsconfig.build.json",
    "compile:clean": "tsc --build tsconfig.build.json --clean",
    "watch": "tsc --build tsconfig.build.json --watch",
    "release:version-bump": "lerna version",
    "release:version-bump:server": "npm run release:version-bump -- --force-publish=apollo-server,apollo-server-core,apollo-server-azure-functions,apollo-server-cloud-functions,apollo-server-cloudflare,apollo-server-express,apollo-server-fastify,apollo-server-hapi,apollo-server-koa,apollo-server-lambda,apollo-server-micro,apollo-server-integration-testsuite,apollo-server-testing",
    "release:start-ci-publish": "node -p '`Publish (dist-tag:${process.env.APOLLO_DIST_TAG || \"latest\"})`' | git tag -F - \"publish/$(date -u '+%Y%m%d%H%M%S')\" && git push origin \"$(git describe --match='publish/*' --tags --exact-match HEAD)\"",
    "postinstall": "lerna run prepare && npm run compile",
    "test": "jest --verbose",
    "test:clean": "jest --clearCache",
    "test:watch": "jest --verbose --watchAll",
    "testonly": "npm test",
    "test:ci": "npm run coverage -- --ci --maxWorkers=2  --reporters=default --reporters=jest-junit",
    "coverage": "npm test -- --coverage",
    "coverage:upload": "codecov"
  },
  "engines": {
<<<<<<< HEAD
    "node": ">=14.0 <15.0"
=======
    "node": ">=6 <15",
    "npm": "^6.14.11"
>>>>>>> a37e411e
  },
  "dependencies": {
    "@apollographql/apollo-tools": "0.5.0",
    "apollo-cache-control": "file:packages/apollo-cache-control",
    "apollo-datasource": "file:packages/apollo-datasource",
    "apollo-datasource-rest": "file:packages/apollo-datasource-rest",
    "apollo-reporting-protobuf": "file:packages/apollo-reporting-protobuf",
    "apollo-server": "file:packages/apollo-server",
    "apollo-server-azure-functions": "file:packages/apollo-server-azure-functions",
    "apollo-server-cache-memcached": "file:packages/apollo-server-cache-memcached",
    "apollo-server-cache-redis": "file:packages/apollo-server-cache-redis",
    "apollo-server-caching": "file:packages/apollo-server-caching",
    "apollo-server-cloud-functions": "file:packages/apollo-server-cloud-functions",
    "apollo-server-cloudflare": "file:packages/apollo-server-cloudflare",
    "apollo-server-core": "file:packages/apollo-server-core",
    "apollo-server-env": "file:packages/apollo-server-env",
    "apollo-server-errors": "file:packages/apollo-server-errors",
    "apollo-server-express": "file:packages/apollo-server-express",
    "apollo-server-fastify": "file:packages/apollo-server-fastify",
    "apollo-server-hapi": "file:packages/apollo-server-hapi",
    "apollo-server-integration-testsuite": "file:packages/apollo-server-integration-testsuite",
    "apollo-server-koa": "file:packages/apollo-server-koa",
    "apollo-server-lambda": "file:packages/apollo-server-lambda",
    "apollo-server-micro": "file:packages/apollo-server-micro",
    "apollo-server-plugin-base": "file:packages/apollo-server-plugin-base",
    "apollo-server-plugin-operation-registry": "file:packages/apollo-server-plugin-operation-registry",
    "apollo-server-plugin-response-cache": "file:packages/apollo-server-plugin-response-cache",
    "apollo-server-testing": "file:packages/apollo-server-testing",
    "apollo-server-types": "file:packages/apollo-server-types",
    "apollo-tracing": "file:packages/apollo-tracing"
  },
  "devDependencies": {
<<<<<<< HEAD
    "@hapi/hapi": "19.2.0",
=======
    "@apollographql/graphql-upload-8-fork": "8.1.3",
    "@josephg/resolvable": "1.0.0",
>>>>>>> a37e411e
    "@types/async-retry": "1.4.2",
    "@types/aws-lambda": "8.10.66",
    "@types/body-parser": "1.19.0",
    "@types/bunyan": "1.8.6",
    "@types/connect": "3.4.34",
    "@types/cors": "2.8.10",
    "@types/express": "4.17.11",
    "@types/fast-json-stable-stringify": "2.0.0",
<<<<<<< HEAD
    "@types/hapi__hapi": "19.0.4",
    "@types/ioredis": "4.22.0",
    "@types/jest": "26.0.9",
    "@types/koa-router": "7.4.1",
=======
    "@types/hapi": "17.8.10",
    "@types/ioredis": "4.26.0",
    "@types/jest": "25.2.3",
    "@types/koa-router": "7.4.2",
>>>>>>> a37e411e
    "@types/lodash": "4.14.168",
    "@types/lodash.sortby": "4.7.6",
    "@types/lodash.xorby": "4.7.6",
    "@types/lru-cache": "5.1.0",
    "@types/memcached": "2.2.6",
<<<<<<< HEAD
    "@types/micro": "7.3.3",
    "@types/node": "12.12.50",
    "@types/node-fetch": "2.5.7",
=======
    "@types/micro": "7.3.4",
    "@types/nock": "10.0.3",
    "@types/node": "8.10.65",
    "@types/node-fetch": "2.5.10",
    "@types/qs": "6.9.6",
>>>>>>> a37e411e
    "@types/qs-middleware": "1.0.1",
    "@types/request": "2.48.5",
    "@types/request-promise": "4.1.47",
    "@types/stoppable": "1.1.0",
    "@types/supertest": "2.0.11",
    "@types/test-listen": "1.1.0",
    "@types/type-is": "1.6.3",
    "@types/uuid": "8.3.0",
    "@types/ws": "7.4.1",
    "apollo-fetch": "0.7.0",
    "apollo-link": "1.2.14",
    "apollo-link-http": "1.5.17",
    "apollo-link-persisted-queries": "0.2.2",
    "azure-functions-ts-essentials": "1.3.2",
    "body-parser": "1.19.0",
    "bunyan": "1.8.15",
    "codecov": "3.8.0",
    "connect": "3.7.0",
    "deep-freeze": "0.0.1",
    "express": "4.17.1",
<<<<<<< HEAD
    "fastify": "3.2.0",
    "form-data": "3.0.0",
    "graphql": "15.3.0",
    "graphql-tag": "2.11.0",
    "graphql-tools": "4.0.8",
    "ioredis": "4.23.0",
    "jest": "26.2.2",
    "jest-config": "26.2.2",
    "jest-cucumber": "3.0.0",
    "jest-junit": "11.1.0",
=======
    "fastify": "1.14.6",
    "form-data": "4.0.0",
    "graphql": "14.7.0",
    "graphql-subscriptions": "1.2.1",
    "graphql-tag": "2.11.0",
    "graphql-tools": "4.0.8",
    "hapi": "17.8.5",
    "ioredis": "4.27.1",
    "jest": "25.5.4",
    "jest-config": "25.5.4",
    "jest-junit": "10.0.0",
>>>>>>> a37e411e
    "js-sha256": "0.9.0",
    "koa": "2.13.1",
    "koa-router": "10.0.0",
    "lerna": "3.22.1",
    "log4js": "6.3.0",
    "memcached-mock": "0.1.0",
    "mock-req": "0.2.0",
<<<<<<< HEAD
    "nock": "13.0.3",
    "node-fetch": "2.3.0",
=======
    "nock": "10.0.6",
    "node-fetch": "2.6.1",
>>>>>>> a37e411e
    "prettier": "2.1.2",
    "qs-middleware": "1.0.3",
    "request": "2.88.2",
    "request-promise": "4.2.6",
    "subscriptions-transport-ws": "0.9.18",
    "supertest": "6.1.3",
    "test-listen": "1.1.0",
    "ts-jest": "26.5.5",
    "typescript": "3.9.9",
    "winston": "3.3.3",
    "winston-transport": "4.4.0"
  },
  "jest": {
    "projects": [
      "<rootDir>/packages/*"
    ]
  }
}<|MERGE_RESOLUTION|>--- conflicted
+++ resolved
@@ -21,12 +21,8 @@
     "coverage:upload": "codecov"
   },
   "engines": {
-<<<<<<< HEAD
-    "node": ">=14.0 <15.0"
-=======
-    "node": ">=6 <15",
+    "node": ">=14.0 <15.0",
     "npm": "^6.14.11"
->>>>>>> a37e411e
   },
   "dependencies": {
     "@apollographql/apollo-tools": "0.5.0",
@@ -59,12 +55,8 @@
     "apollo-tracing": "file:packages/apollo-tracing"
   },
   "devDependencies": {
-<<<<<<< HEAD
     "@hapi/hapi": "19.2.0",
-=======
-    "@apollographql/graphql-upload-8-fork": "8.1.3",
     "@josephg/resolvable": "1.0.0",
->>>>>>> a37e411e
     "@types/async-retry": "1.4.2",
     "@types/aws-lambda": "8.10.66",
     "@types/body-parser": "1.19.0",
@@ -73,33 +65,18 @@
     "@types/cors": "2.8.10",
     "@types/express": "4.17.11",
     "@types/fast-json-stable-stringify": "2.0.0",
-<<<<<<< HEAD
     "@types/hapi__hapi": "19.0.4",
-    "@types/ioredis": "4.22.0",
+    "@types/ioredis": "4.26.0",
     "@types/jest": "26.0.9",
-    "@types/koa-router": "7.4.1",
-=======
-    "@types/hapi": "17.8.10",
-    "@types/ioredis": "4.26.0",
-    "@types/jest": "25.2.3",
     "@types/koa-router": "7.4.2",
->>>>>>> a37e411e
     "@types/lodash": "4.14.168",
     "@types/lodash.sortby": "4.7.6",
     "@types/lodash.xorby": "4.7.6",
     "@types/lru-cache": "5.1.0",
     "@types/memcached": "2.2.6",
-<<<<<<< HEAD
-    "@types/micro": "7.3.3",
+    "@types/micro": "7.3.4",
     "@types/node": "12.12.50",
-    "@types/node-fetch": "2.5.7",
-=======
-    "@types/micro": "7.3.4",
-    "@types/nock": "10.0.3",
-    "@types/node": "8.10.65",
     "@types/node-fetch": "2.5.10",
-    "@types/qs": "6.9.6",
->>>>>>> a37e411e
     "@types/qs-middleware": "1.0.1",
     "@types/request": "2.48.5",
     "@types/request-promise": "4.1.47",
@@ -120,30 +97,16 @@
     "connect": "3.7.0",
     "deep-freeze": "0.0.1",
     "express": "4.17.1",
-<<<<<<< HEAD
     "fastify": "3.2.0",
-    "form-data": "3.0.0",
+    "form-data": "4.0.0",
     "graphql": "15.3.0",
     "graphql-tag": "2.11.0",
     "graphql-tools": "4.0.8",
-    "ioredis": "4.23.0",
+    "ioredis": "4.27.1",
     "jest": "26.2.2",
     "jest-config": "26.2.2",
     "jest-cucumber": "3.0.0",
     "jest-junit": "11.1.0",
-=======
-    "fastify": "1.14.6",
-    "form-data": "4.0.0",
-    "graphql": "14.7.0",
-    "graphql-subscriptions": "1.2.1",
-    "graphql-tag": "2.11.0",
-    "graphql-tools": "4.0.8",
-    "hapi": "17.8.5",
-    "ioredis": "4.27.1",
-    "jest": "25.5.4",
-    "jest-config": "25.5.4",
-    "jest-junit": "10.0.0",
->>>>>>> a37e411e
     "js-sha256": "0.9.0",
     "koa": "2.13.1",
     "koa-router": "10.0.0",
@@ -151,13 +114,8 @@
     "log4js": "6.3.0",
     "memcached-mock": "0.1.0",
     "mock-req": "0.2.0",
-<<<<<<< HEAD
     "nock": "13.0.3",
-    "node-fetch": "2.3.0",
-=======
-    "nock": "10.0.6",
     "node-fetch": "2.6.1",
->>>>>>> a37e411e
     "prettier": "2.1.2",
     "qs-middleware": "1.0.3",
     "request": "2.88.2",

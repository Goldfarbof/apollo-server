import {
  APIGatewayProxyCallback,
  APIGatewayProxyEvent,
  Context as LambdaContext,
} from 'aws-lambda';
import { ApolloServerBase, GraphQLOptions } from 'apollo-server-core';
import {
  renderPlaygroundPage,
  RenderPageOptions as PlaygroundRenderPageOptions,
} from '@apollographql/graphql-playground-html';

import { graphqlLambda } from './lambdaApollo';
import { Headers } from 'apollo-server-env';

export interface CreateHandlerOptions {
  cors?: {
    origin?: boolean | string | string[];
    methods?: string | string[];
    allowedHeaders?: string | string[];
    exposedHeaders?: string | string[];
    credentials?: boolean;
    maxAge?: number;
  };
  onHealthCheck?: (req: APIGatewayProxyEvent) => Promise<any>;
}

export class ApolloServer extends ApolloServerBase {
  protected serverlessFramework(): boolean {
    return true;
  }

  // This translates the arguments from the middleware into graphQL options It
  // provides typings for the integration specific behavior, ideally this would
  // be propagated with a generic to the super class
  createGraphQLServerOptions(
    event: APIGatewayProxyEvent,
    context: LambdaContext,
  ): Promise<GraphQLOptions> {
    return super.graphQLServerOptions({ event, context });
  }

  public createHandler({ cors, onHealthCheck }: CreateHandlerOptions = { cors: undefined, onHealthCheck: undefined }) {
    // We will kick off the `willStart` event once for the server, and then
    // await it before processing any requests by incorporating its `await` into
    // the GraphQLServerOptions function which is called before each request.
    const promiseWillStart = this.willStart();

    const corsHeaders = new Headers();

    if (cors) {
      if (cors.methods) {
        if (typeof cors.methods === 'string') {
          corsHeaders.set('access-control-allow-methods', cors.methods);
        } else if (Array.isArray(cors.methods)) {
          corsHeaders.set(
            'access-control-allow-methods',
            cors.methods.join(','),
          );
        }
      }

      if (cors.allowedHeaders) {
        if (typeof cors.allowedHeaders === 'string') {
          corsHeaders.set('access-control-allow-headers', cors.allowedHeaders);
        } else if (Array.isArray(cors.allowedHeaders)) {
          corsHeaders.set(
            'access-control-allow-headers',
            cors.allowedHeaders.join(','),
          );
        }
      }

      if (cors.exposedHeaders) {
        if (typeof cors.exposedHeaders === 'string') {
          corsHeaders.set('access-control-expose-headers', cors.exposedHeaders);
        } else if (Array.isArray(cors.exposedHeaders)) {
          corsHeaders.set(
            'access-control-expose-headers',
            cors.exposedHeaders.join(','),
          );
        }
      }

      if (cors.credentials) {
        corsHeaders.set('access-control-allow-credentials', 'true');
      }
      if (typeof cors.maxAge === 'number') {
        corsHeaders.set('access-control-max-age', cors.maxAge.toString());
      }
    }

    return (
      event: APIGatewayProxyEvent,
      context: LambdaContext,
      callback: APIGatewayProxyCallback,
    ) => {
      // We re-load the headers into a Fetch API-compatible `Headers`
      // interface within `graphqlLambda`, but we still need to respect the
      // case-insensitivity within this logic here, so we'll need to do it
      // twice since it's not accessible to us otherwise, right now.
      const eventHeaders = new Headers(event.headers);

      // Make a request-specific copy of the CORS headers, based on the server
      // global CORS headers we've set above.
      const requestCorsHeaders = new Headers(corsHeaders);

      if (cors && cors.origin) {
        const requestOrigin = eventHeaders.get('origin');
        if (typeof cors.origin === 'string') {
          requestCorsHeaders.set('access-control-allow-origin', cors.origin);
        } else if (
          requestOrigin &&
          (typeof cors.origin === 'boolean' ||
            (Array.isArray(cors.origin) &&
              requestOrigin &&
              cors.origin.includes(requestOrigin)))
        ) {
          requestCorsHeaders.set('access-control-allow-origin', requestOrigin);
        }

        const requestAccessControlRequestHeaders = eventHeaders.get(
          'access-control-request-headers',
        );
        if (!cors.allowedHeaders && requestAccessControlRequestHeaders) {
          requestCorsHeaders.set(
            'access-control-allow-headers',
            requestAccessControlRequestHeaders,
          );
        }
      }

      // Convert the `Headers` into an object which can be spread into the
      // various headers objects below.
      // Note: while Object.fromEntries simplifies this code, it's only currently
      //       supported in Node 12 (we support >=6)
      const requestCorsHeadersObject = Array.from(requestCorsHeaders).reduce<
        Record<string, string>
      >((headersObject, [key, value]) => {
        headersObject[key] = value;
        return headersObject;
      }, {});

      if (event.httpMethod === 'OPTIONS') {
        context.callbackWaitsForEmptyEventLoop = false;
        return callback(null, {
          body: '',
          statusCode: 204,
          headers: {
            ...requestCorsHeadersObject,
          },
        });
      }

      if (event.path === '/.well-known/apollo/server-health') {
        const successfulResponse = {
          body: JSON.stringify({ status: 'pass' }),
          statusCode: 200,
          headers: {
            'Content-Type': 'application/json',
            ...requestCorsHeadersObject,
          },
        };
        if (onHealthCheck) {
          onHealthCheck(event)
            .then(() => {
              return callback(null, successfulResponse);
            })
            .catch(() => {
              return callback(null, {
                body: JSON.stringify({ status: 'fail' }),
                statusCode: 503,
                headers: {
                  'Content-Type': 'application/json',
                  ...requestCorsHeadersObject,
                },
              });
            });
<<<<<<< HEAD
          } else {
            return callback(null, successfulResponse);
          }
=======
          return;
        } else {
          return callback(null, successfulResponse);
        }
>>>>>>> 22dc1ccb
      }

      if (this.playgroundOptions && event.httpMethod === 'GET') {
        const acceptHeader = event.headers['Accept'] || event.headers['accept'];
        if (acceptHeader && acceptHeader.includes('text/html')) {
          const path =
            event.path ||
            (event.requestContext && event.requestContext.path) ||
            '/';

          const playgroundRenderPageOptions: PlaygroundRenderPageOptions = {
            endpoint: path,
            ...this.playgroundOptions,
          };

          return callback(null, {
            body: renderPlaygroundPage(playgroundRenderPageOptions),
            statusCode: 200,
            headers: {
              'Content-Type': 'text/html',
              ...requestCorsHeadersObject,
            },
          });
        }
      }

      const callbackFilter: APIGatewayProxyCallback = (error, result) => {
        callback(
          error,
          result && {
            ...result,
            headers: {
              ...result.headers,
              ...requestCorsHeadersObject,
            },
          },
        );
      };

      graphqlLambda(async () => {
        // In a world where this `createHandler` was async, we might avoid this
        // but since we don't want to introduce a breaking change to this API
        // (by switching it to `async`), we'll leverage the
        // `GraphQLServerOptions`, which are dynamically built on each request,
        // to `await` the `promiseWillStart` which we kicked off at the top of
        // this method to ensure that it runs to completion (which is part of
        // its contract) prior to processing the request.
        await promiseWillStart;
        return this.createGraphQLServerOptions(event, context);
      })(event, context, callbackFilter);
    };
  }
}<|MERGE_RESOLUTION|>--- conflicted
+++ resolved
@@ -175,16 +175,10 @@
                 },
               });
             });
-<<<<<<< HEAD
+            return;
           } else {
             return callback(null, successfulResponse);
           }
-=======
-          return;
-        } else {
-          return callback(null, successfulResponse);
-        }
->>>>>>> 22dc1ccb
       }
 
       if (this.playgroundOptions && event.httpMethod === 'GET') {

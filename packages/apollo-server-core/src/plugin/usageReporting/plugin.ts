--- conflicted
+++ resolved
@@ -25,13 +25,8 @@
 import { dateToProtoTimestamp, TraceTreeBuilder } from '../traceTreeBuilder';
 import { makeTraceDetails } from './traceDetails';
 import { GraphQLSchema, printSchema } from 'graphql';
-<<<<<<< HEAD
-import { computeExecutableSchemaId } from '../schemaReporting';
+import { computeCoreSchemaHash } from '../schemaReporting';
 import type { InternalApolloServerPlugin } from '../../internalPlugin';
-=======
-import { computeCoreSchemaHash } from '../schemaReporting';
-import type { InternalApolloServerPlugin } from '../internalPlugin';
->>>>>>> 9fc696d2
 import { OurReport } from './stats';
 import { defaultSendOperationsAsTrace } from './defaultSendOperationsAsTrace';
 

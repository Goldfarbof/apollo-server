{
  "name": "apollo-server-monorepo",
  "private": true,
  "license": "MIT",
  "repository": "github:apollographql/apollo-server",
  "scripts": {
    "clean": "git clean -dfqX -- ./node_modules **/{dist,node_modules}/ ./packages/*/tsconfig*tsbuildinfo",
    "compile": "tsc --build tsconfig.build.json",
    "compile:clean": "tsc --build tsconfig.build.json --clean",
    "watch": "tsc --build tsconfig.build.json --watch",
    "release:version-bump": "lerna version -m 'Release' --ignore-changes='**/*.md'",
    "release:version-bump:server": "npm run release:version-bump -- --force-publish=apollo-server,apollo-server-core,apollo-server-azure-functions,apollo-server-cloud-functions,apollo-server-cloudflare,apollo-server-express,apollo-server-fastify,apollo-server-hapi,apollo-server-koa,apollo-server-lambda,apollo-server-micro,apollo-server-integration-testsuite,apollo-server-testing",
    "release:version-bump:federation": "npm run release:version-bump -- --force-publish=@apollo/federation,@apollo/gateway",
    "release:version-bump:server-and-federation": "npm run release:version-bump -- --force-publish=@apollo/federation,@apollo/gateway,apollo-server,apollo-server-core,apollo-server-azure-functions,apollo-server-cloud-functions,apollo-server-cloudflare,apollo-server-express,apollo-server-fastify,apollo-server-hapi,apollo-server-koa,apollo-server-lambda,apollo-server-micro,apollo-server-integration-testsuite,apollo-server-testing",
    "release:start-ci-publish": "node -p '`Publish (dist-tag:${process.env.APOLLO_DIST_TAG || \"latest\"})`' | git tag -F - \"publish/$(date -u '+%Y%m%d%H%M%S')\" && git push origin \"$(git describe --match='publish/*' --tags --exact-match HEAD)\"",
    "postinstall": "lerna run prepare && npm run compile",
    "test": "jest --verbose",
    "test:clean": "jest --clearCache",
    "test:watch": "jest --verbose --watchAll",
    "testonly": "npm test",
    "test:ci": "npm run coverage -- --ci --maxWorkers=2  --reporters=default --reporters=jest-junit",
    "coverage": "npm test -- --coverage",
    "coverage:upload": "codecov"
  },
  "engines": {
    "node": ">=6"
  },
  "dependencies": {
    "@apollographql/apollo-tools": "0.4.8",
    "@apollo/federation": "file:packages/apollo-federation",
    "@apollo/gateway": "file:packages/apollo-gateway",
    "apollo-cache-control": "file:packages/apollo-cache-control",
    "apollo-datasource": "file:packages/apollo-datasource",
    "apollo-datasource-rest": "file:packages/apollo-datasource-rest",
    "apollo-engine-reporting": "file:packages/apollo-engine-reporting",
    "apollo-engine-reporting-protobuf": "file:packages/apollo-engine-reporting-protobuf",
    "apollo-server": "file:packages/apollo-server",
    "apollo-server-azure-functions": "file:packages/apollo-server-azure-functions",
    "apollo-server-cache-memcached": "file:packages/apollo-server-cache-memcached",
    "apollo-server-cache-redis": "file:packages/apollo-server-cache-redis",
    "apollo-server-caching": "file:packages/apollo-server-caching",
    "apollo-server-cloud-functions": "file:packages/apollo-server-cloud-functions",
    "apollo-server-cloudflare": "file:packages/apollo-server-cloudflare",
    "apollo-server-core": "file:packages/apollo-server-core",
    "apollo-server-env": "file:packages/apollo-server-env",
    "apollo-server-errors": "file:packages/apollo-server-errors",
    "apollo-server-express": "file:packages/apollo-server-express",
    "apollo-server-fastify": "file:packages/apollo-server-fastify",
    "apollo-server-hapi": "file:packages/apollo-server-hapi",
    "apollo-server-integration-testsuite": "file:packages/apollo-server-integration-testsuite",
    "apollo-server-koa": "file:packages/apollo-server-koa",
    "apollo-server-lambda": "file:packages/apollo-server-lambda",
    "apollo-server-micro": "file:packages/apollo-server-micro",
    "apollo-server-plugin-base": "file:packages/apollo-server-plugin-base",
    "apollo-server-plugin-operation-registry": "file:packages/apollo-server-plugin-operation-registry",
    "apollo-server-plugin-response-cache": "file:packages/apollo-server-plugin-response-cache",
    "apollo-server-testing": "file:packages/apollo-server-testing",
    "apollo-server-types": "file:packages/apollo-server-types",
    "apollo-tracing": "file:packages/apollo-tracing"
  },
  "devDependencies": {
    "@types/async-retry": "1.4.2",
    "@types/aws-lambda": "8.10.57",
    "@types/body-parser": "1.19.0",
    "@types/bunyan": "1.8.6",
    "@types/connect": "3.4.33",
    "@types/fast-json-stable-stringify": "2.0.0",
    "@types/hapi": "17.8.8",
    "@types/ioredis": "4.17.0",
    "@types/jest": "25.2.3",
    "@types/koa-router": "7.4.1",
    "@types/lodash": "4.14.157",
    "@types/lodash.sortby": "4.7.6",
    "@types/lodash.xorby": "4.7.6",
    "@types/loglevel": "1.5.4",
    "@types/lru-cache": "5.1.0",
    "@types/memcached": "2.2.6",
    "@types/micro": "7.3.3",
    "@types/nock": "10.0.3",
    "@types/node": "^12.12.42",
    "@types/node-fetch": "2.3.2",
    "@types/qs-middleware": "1.0.1",
    "@types/request": "2.48.5",
    "@types/request-promise": "4.1.46",
    "@types/supertest": "2.0.9",
    "@types/test-listen": "1.1.0",
    "@types/type-is": "1.6.3",
    "@types/uuid": "8.0.0",
    "@types/ws": "7.2.5",
    "apollo-fetch": "0.7.0",
    "apollo-link": "1.2.14",
    "apollo-link-http": "1.5.17",
    "apollo-link-persisted-queries": "0.2.2",
    "azure-functions-ts-essentials": "1.3.2",
    "body-parser": "1.19.0",
    "bunyan": "1.8.14",
    "codecov": "3.7.0",
    "connect": "3.7.0",
    "deep-freeze": "0.0.1",
    "express": "4.17.1",
    "fastify": "2.14.1",
    "form-data": "2.5.1",
    "graphql": "15.0.0",
    "graphql-tag": "2.10.3",
    "graphql-tools": "4.0.8",
    "hapi": "17.8.5",
    "ioredis": "4.17.3",
    "jest": "25.5.4",
    "jest-config": "25.5.4",
    "jest-cucumber": "^2.0.11",
    "jest-junit": "10.0.0",
    "js-sha256": "0.9.0",
    "koa": "2.13.0",
    "koa-router": "7.4.0",
    "lerna": "3.22.1",
    "log4js": "6.3.0",
    "memcached-mock": "0.1.0",
    "mock-req": "0.2.0",
    "nock": "12.0.3",
    "node-fetch": "2.3.0",
    "prettier": "2.0.5",
    "qs-middleware": "1.0.3",
    "request": "2.88.2",
    "request-promise": "4.2.5",
    "subscriptions-transport-ws": "0.9.16",
    "supertest": "4.0.2",
    "test-listen": "1.1.0",
    "ts-jest": "26.1.1",
    "typescript": "3.9.5",
<<<<<<< HEAD
    "winston": "3.2.1",
    "winston-transport": "4.3.0"
=======
    "winston": "3.3.3",
    "winston-transport": "4.4.0",
    "ws": "6.2.1"
>>>>>>> 8ca68610
  },
  "jest": {
    "projects": [
      "<rootDir>/packages/*"
    ]
  }
}<|MERGE_RESOLUTION|>--- conflicted
+++ resolved
@@ -127,14 +127,8 @@
     "test-listen": "1.1.0",
     "ts-jest": "26.1.1",
     "typescript": "3.9.5",
-<<<<<<< HEAD
-    "winston": "3.2.1",
-    "winston-transport": "4.3.0"
-=======
     "winston": "3.3.3",
-    "winston-transport": "4.4.0",
-    "ws": "6.2.1"
->>>>>>> 8ca68610
+    "winston-transport": "4.4.0"
   },
   "jest": {
     "projects": [

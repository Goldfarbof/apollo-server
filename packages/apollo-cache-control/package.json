--- conflicted
+++ resolved
@@ -1,10 +1,6 @@
 {
   "name": "apollo-cache-control",
-<<<<<<< HEAD
-  "version": "0.7.5-alpha.8",
-=======
-  "version": "0.7.5",
->>>>>>> aaee2209
+  "version": "0.7.6-alpha.8",
   "description": "A GraphQL extension for cache control",
   "main": "./dist/index.js",
   "types": "./dist/index.d.ts",

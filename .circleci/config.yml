--- conflicted
+++ resolved
@@ -100,13 +100,6 @@
   version: 2
   Build:
     jobs:
-<<<<<<< HEAD
-=======
-      - NodeJS 8:
-          <<: *common_non_publish_filters
-      - NodeJS 10:
-          <<: *common_non_publish_filters
->>>>>>> a37e411e
       - NodeJS 12:
           <<: *common_non_publish_filters
       - NodeJS 14:

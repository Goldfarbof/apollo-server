import fastify, { FastifyInstance } from 'fastify';

import { RESTDataSource } from 'apollo-datasource-rest';

import { createApolloFetch } from 'apollo-fetch';
import { ApolloServer } from '../ApolloServer';

import { createServerInfo } from 'apollo-server-integration-testsuite';
import { gql } from '../index';

const restPort = 4003;
const gqlPort = 4004;

export class IdAPI extends RESTDataSource {
  baseURL = `http://localhost:${restPort}/`;

  async getId(id: string) {
    return this.get(`id/${id}`);
  }

  async getStringId(id: string) {
    return this.get(`str/${id}`);
  }
}

const typeDefs = gql`
  type Query {
    id: String
    stringId: String
  }
`;

const resolvers = {
  Query: {
    id: async (_source, _args, { dataSources }) => {
      return (await dataSources.id.getId('hi')).id;
    },
    stringId: async (_source, _args, { dataSources }) => {
      return dataSources.id.getStringId('hi');
    },
  },
};

let restCalls = 0;
const restAPI = fastify();

restAPI.get<any>('/id/:id', (request, reply) => {
  const id = request.params.id;
  restCalls++;
  reply.header('Content-Type', 'application/json');
  reply.header('Cache-Control', 'max-age=2000, public');
  reply.send({ id });
});

restAPI.get<any>('/str/:id', (request, reply) => {
  const id = request.params.id;
  restCalls++;
  reply.header('Content-Type', 'text/plain');
  reply.header('Cache-Control', 'max-age=2000, public');
  reply.send(id);
});

describe('apollo-server-fastify', () => {
  let app: FastifyInstance;

  beforeAll(async () => {
    await restAPI.listen(restPort);
  });

  afterAll(async () => {
    await new Promise<void>(resolve => restAPI.close(() => resolve()));
  });

  let server: ApolloServer;

  beforeEach(() => {
    restCalls = 0;
  });

  afterEach(async () => {
    await server.stop();
    await new Promise<void>(resolve => app.close(() => resolve()));
  });

  it('uses the cache', async () => {
    server = new ApolloServer({
      typeDefs,
      resolvers,
      dataSources: () => ({
        id: new IdAPI(),
      }),
    });
    await server.start();
    app = fastify();

    app.register(server.createHandler());
<<<<<<< HEAD
    await app.listen(gqlPort);
=======
    await app.listen(0);
>>>>>>> a37e411e
    const { url: uri } = createServerInfo(server, app.server);

    const apolloFetch = createApolloFetch({ uri });
    const firstResult = await apolloFetch({ query: '{ id }' });

    expect(firstResult.data).toEqual({ id: 'hi' });
    expect(firstResult.errors).toBeUndefined();
    expect(restCalls).toEqual(1);

    const secondResult = await apolloFetch({ query: '{ id }' });

    expect(secondResult.data).toEqual({ id: 'hi' });
    expect(secondResult.errors).toBeUndefined();
    expect(restCalls).toEqual(1);
  });

  it('can cache a string from the backend', async () => {
    server = new ApolloServer({
      typeDefs,
      resolvers,
      dataSources: () => ({
        id: new IdAPI(),
      }),
    });
    await server.start();
    app = fastify();

    app.register(server.createHandler());
<<<<<<< HEAD
    await app.listen(gqlPort);
=======
    await app.listen(0);
>>>>>>> a37e411e
    const { url: uri } = createServerInfo(server, app.server);

    const apolloFetch = createApolloFetch({ uri });
    const firstResult = await apolloFetch({ query: '{ id: stringId }' });

    expect(firstResult.data).toEqual({ id: 'hi' });
    expect(firstResult.errors).toBeUndefined();
    expect(restCalls).toEqual(1);

    const secondResult = await apolloFetch({ query: '{ id: stringId }' });

    expect(secondResult.data).toEqual({ id: 'hi' });
    expect(secondResult.errors).toBeUndefined();
    expect(restCalls).toEqual(1);
  });
});<|MERGE_RESOLUTION|>--- conflicted
+++ resolved
@@ -9,7 +9,6 @@
 import { gql } from '../index';
 
 const restPort = 4003;
-const gqlPort = 4004;
 
 export class IdAPI extends RESTDataSource {
   baseURL = `http://localhost:${restPort}/`;
@@ -68,7 +67,7 @@
   });
 
   afterAll(async () => {
-    await new Promise<void>(resolve => restAPI.close(() => resolve()));
+    await new Promise<void>((resolve) => restAPI.close(() => resolve()));
   });
 
   let server: ApolloServer;
@@ -79,7 +78,7 @@
 
   afterEach(async () => {
     await server.stop();
-    await new Promise<void>(resolve => app.close(() => resolve()));
+    await new Promise<void>((resolve) => app.close(() => resolve()));
   });
 
   it('uses the cache', async () => {
@@ -94,11 +93,7 @@
     app = fastify();
 
     app.register(server.createHandler());
-<<<<<<< HEAD
-    await app.listen(gqlPort);
-=======
     await app.listen(0);
->>>>>>> a37e411e
     const { url: uri } = createServerInfo(server, app.server);
 
     const apolloFetch = createApolloFetch({ uri });
@@ -127,11 +122,7 @@
     app = fastify();
 
     app.register(server.createHandler());
-<<<<<<< HEAD
-    await app.listen(gqlPort);
-=======
     await app.listen(0);
->>>>>>> a37e411e
     const { url: uri } = createServerInfo(server, app.server);
 
     const apolloFetch = createApolloFetch({ uri });

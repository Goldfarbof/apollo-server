const themeOptions = require('gatsby-theme-apollo-docs/theme-options');

module.exports = {
  pathPrefix: '/docs/apollo-server',
  plugins: [
    {
      resolve: 'gatsby-theme-apollo-docs',
      options: {
        ...themeOptions,
        root: __dirname,
        subtitle: 'Apollo Server',
        description: 'A guide to using Apollo Server',
        githubRepo: 'apollographql/apollo-server',
        defaultVersion: '2',
        versions: {
          '1': 'version-1',
        },
        sidebarCategories: {
          null: [
            'index',
            'getting-started',
            '[Changelog](https://github.com/apollographql/apollo-server/blob/main/CHANGELOG.md)',
            '[Apollo Federation](https://www.apollographql.com/docs/federation/)',
          ],
          'Defining a Schema': [
            'schema/schema',
            'schema/scalars-enums',
            'schema/unions-interfaces',
            'schema/directives',
            'schema/creating-directives',
          ],
          'Fetching Data': [
            'data/resolvers',
            'data/data-sources',
            'data/errors',
            'data/file-uploads',
            'data/subscriptions',
          ],
          Testing: [
            'testing/mocking',
            'testing/testing',
            '[Apollo Studio Explorer](https://www.apollographql.com/docs/studio/explorer/)',
            'testing/graphql-playground'
          ],
          Performance: ['performance/caching', 'performance/apq'],
          Security: ['security/authentication', 'security/terminating-ssl'],
          Integrations: [
            'integrations/middleware',
            'integrations/plugins',
          ],
          Deployment: [
            'deployment/heroku',
            'deployment/lambda',
            'deployment/netlify',
            'deployment/azure-functions',
          ],
          Monitoring: ['monitoring/metrics', 'monitoring/health-checks'],
          'API Reference': [
            'api/apollo-server',
            'api/plugin/usage-reporting',
            'api/plugin/schema-reporting',
            'api/plugin/inline-trace',
            'api/graphql-tools',
            '[@apollo/federation](https://www.apollographql.com/docs/federation/api/apollo-federation/)',
            '[@apollo/gateway](https://www.apollographql.com/docs/federation/api/apollo-gateway/)',
          ],
          Appendices: [
            'proxy-configuration',
<<<<<<< HEAD
            'migration',
            'migration-engine',
=======
            'migration-two-dot',
            'migration-file-uploads',
            'migration-engine-plugins',
>>>>>>> 455183c2
          ],
        },
      },
    },
  ],
};<|MERGE_RESOLUTION|>--- conflicted
+++ resolved
@@ -66,14 +66,9 @@
           ],
           Appendices: [
             'proxy-configuration',
-<<<<<<< HEAD
             'migration',
-            'migration-engine',
-=======
-            'migration-two-dot',
             'migration-file-uploads',
             'migration-engine-plugins',
->>>>>>> 455183c2
           ],
         },
       },

# CHANGELOG

The version headers in this history reflect the versions of Apollo Server itself.  Versions of other packages (e.g., those which are not actual HTTP integrations; packages not prefixed with "`apollo-server`", or just supporting packages) may use different versions.

🆕 **Please Note!**: 🆕 **The `@apollo/federation` and `@apollo/gateway` packages now live in the [`apollographql/federation`](https://github.com/apollographql/federation) repository.**

- [`@apollo/gateway`](https://github.com/apollographql/federation/blob/HEAD/gateway-js/CHANGELOG.md)
- [`@apollo/federation`](https://github.com/apollographql/federation/blob/HEAD/federation-js/CHANGELOG.md)

## vNEXT

> The changes noted within this `vNEXT` section have not been released yet.  New PRs and commits which introduce changes should include an entry in this `vNEXT` section as part of their development.  With few exceptions, the format of the entry should follow convention (i.e., prefix with package name, use markdown `backtick formatting` for package names and code, suffix with a link to the change-set à la `[PR #YYY](https://link/pull/YYY)`, etc.).  When a release is being prepared, a new header will be (manually) created below and the appropriate changes within that release will be moved into the new section.

<<<<<<< HEAD
- `apollo-server-core`: Add optional argument to `ApolloServer.executeOperation` allowing the caller to manually specify an argument to the `config` function analogous to that provided by integration packages. [PR #4166](https://github.com/apollographql/apollo-server/pull/4166) [Issue #2886](https://github.com/apollographql/apollo-server/issues/2886)
=======
## v2.22.2
>>>>>>> a27339a6

- `apollo-server-core`: Fix a regression in v2.22.0 where combining `apollo-server-core` v2.22 with an older version of an integration package could lead to startup errors like `called start() with surprising state invoking serverWillStart`. The fix involves changing the semantics of the protected `willStart` method (which is left in only for backwards compatibility). [Issue #5065](https://github.com/apollographql/apollo-server/issues/5065) [Issue #5066](https://github.com/apollographql/apollo-server/issues/5066) [PR #5073](https://github.com/apollographql/apollo-server/pull/5073)
## v2.22.1

- `apollo-server-core`: Fix a regression in v2.22.0 where startup errors could be thrown as part of the GraphQL response instead of redacted in one edge case. [PR #5064](https://github.com/apollographql/apollo-server/pull/5064)

## v2.22.0

- Improve startup error handling by ensuring that your server has loaded its schema and executed its `serverWillStart` handlers successfully before starting an HTTP server. If you're using the `apollo-server` package, no code changes are necessary. If you're using an integration such as `apollo-server-express` that is not a "serverless framework", you can insert [`await server.start()`](https://www.apollographql.com/docs/apollo-server/api/apollo-server/#start) between `server = new ApolloServer()` and `server.applyMiddleware`. (If you don't call `server.start()` yourself, your server will still work, but the previous behavior of starting a web server that may fail to load its schema still applies.) The serverless framework integrations (Lambda, Azure Functions, and Cloud Functions) do not support this functionality. While the protected method `willStart` still exists for backwards compatibility, you should replace calls to it with `start` or the new protected method `ensureStarting`. [PR #4981](https://github.com/apollographql/apollo-server/pull/4981)

## v2.21.2

- `apollo-server-core`: The `SIGINT` and `SIGTERM` signal handlers installed by default (when not disabled by `stopOnTerminationSignals: false`) now stay active (preventing process termination) while the server shuts down, instead of letting a second signal terminate the process. The handlers still re-signal the process after `this.stop()` concludes. Also, if `this.stop()` throws, the signal handlers will now log and exit 1 instead of throwing an uncaught exception. [Issue #4931](https://github.com/apollographql/apollo-server/issues/4931)
- `apollo-server-lambda`: Refactor the handler returned by `server.createHandler` so that if it is not passed a callback, it acts as an [async handler](https://docs.aws.amazon.com/lambda/latest/dg/nodejs-handler.html#nodejs-handler-async) instead of a non-async handler. This means you can wrap it in your own async handler without having to create a callback, and makes the code more maintainable. [Issue #1989](https://github.com/apollographql/apollo-server/issues/1989) [PR #5004](https://github.com/apollographql/apollo-server/pull/5004)

## v2.21.1

- `apollo-server-lambda`: The `onHealthCheck` option did not previously work. Additionally, health checks (with `onHealthCheck` or without) didn't work in all Lambda contexts, such as behind Custom Domains; the path check is now more flexible. [Issue #3999](https://github.com/apollographql/apollo-server/issues/3999) [PR #4969](https://github.com/apollographql/apollo-server/pull/4969) [Issue #4891](https://github.com/apollographql/apollo-server/issues/4891) [PR #4892](https://github.com/apollographql/apollo-server/pull/4892)
- The `debug` option to `new ApolloServer` (which adds stack traces to errors) now affects errors that come from requests executed with `server.executeOperation` (and its wrapper `apollo-server-testing`), instead of just errors that come from requests executed over HTTP. [Issue #4107](https://github.com/apollographql/apollo-server/issues/4107) [PR #4948](https://github.com/apollographql/apollo-server/pull/4948)
- Bump version of `@apollographql/graphql-playground-html` to v1.6.27 and `@apollographql/graphql-playground-react` to v1.7.39 to resolve incorrectly rendered CDN URL when Playground `version` was `false`-y.  [PR #4932](https://github.com/apollographql/apollo-server/pull/4932) [PR #4955](https://github.com/apollographql/apollo-server/pull/4955) [Issue #4937](https://github.com/apollographql/apollo-server/issues/4937)

## v2.21.0

- Apollo Server can now be installed with `graphql@15` without causing peer dependency errors or warnings. (Apollo Server has a [file upload](https://www.apollographql.com/docs/apollo-server/data/file-uploads/) feature which was implemented as a wrapper around the `graphql-upload` package. We have been unable to upgrade our dependency on that package due to backwards-incompatible changes in later versions, and the version we were stuck on did not allow `graphql@15` as a peer dependency. We have now switched to a fork of that old version called `@apollographql/graphql-upload-8-fork` that allows `graphql@15`.) Also bump the `graphql-tools` dependency from 4.0.0 to 4.0.8 for `graphql@15` support. [Issue #4865](https://github.com/apollographql/apollo-server/issues/4865)

## v2.20.0

- `apollo-server`: Previously, `ApolloServer.stop()` functioned like `net.Server.close()` in that it did not close idle connections or close active connections after a grace period. This meant that trying to `await ApolloServer.stop()` could hang indefinitely if there are open connections. Now, this method closes idle connections, and closes active connections after 10 seconds. The grace period can be adjusted by passing the new `stopGracePeriodMillis` option to `new ApolloServer`, or disabled by passing `Infinity` (though it will still close idle connections). Note that this only applies to the "batteries-included" `ApolloServer` in the `apollo-server` package with its own built-in Express and HTTP servers. [PR #4908](https://github.com/apollographql/apollo-server/pull/4908) [Issue #4097](https://github.com/apollographql/apollo-server/issues/4097)
- `apollo-server-core`: When used with `ApolloGateway`, `ApolloServer.stop` now invokes `ApolloGateway.stop`. (This makes sense because `ApolloServer` already invokes `ApolloGateway.load` which is what starts the behavior stopped by `ApolloGateway.stop`.) Note that `@apollo/gateway` 0.23 will expect to be stopped in order for natural program shutdown to occur. [PR #4907](https://github.com/apollographql/apollo-server/pull/4907) [Issue #4428](https://github.com/apollographql/apollo-server/issues/4428)
- `apollo-server-core`: Avoid instrumenting schemas for the old `graphql-extensions` library unless extensions are provided. [PR #4893](https://github.com/apollographql/apollo-server/pull/4893) [Issue #4889](https://github.com/apollographql/apollo-server/issues/4889)
- `apollo-server-plugin-response-cache@0.6.0`: The `shouldReadFromCache` and `shouldWriteToCache` hooks were always documented as returning `ValueOrPromise<boolean>` (ie, that they could be either sync or async), but they actually only worked if they returned a bool. Now they can be either sync or async as intended. [PR #4890](https://github.com/apollographql/apollo-server/pull/4890) [Issue #4886](https://github.com/apollographql/apollo-server/issues/4886)
- `apollo-datasource-rest@0.10.0`: The `RESTDataSource.trace` method is now `protected` instead of `private` to allow more control over logging and metrics. [PR #3940](https://github.com/apollographql/apollo-server/pull/3940)

## v2.19.2

- `apollo-server-express`: types: Export `ExpressContext` from main module. [PR #4821](https://github.com/apollographql/apollo-server/pull/4821) [Issue #3699](https://github.com/apollographql/apollo-server/issues/3699)
- `apollo-server-env`: types: The first parameter to `fetch` is now marked as required, as intended and in accordance with the Fetch API specification. [PR #4822](https://github.com/apollographql/apollo-server/pull/4822) [Issue #4741](https://github.com/apollographql/apollo-server/issues/4741)
- `apollo-server-core`: Update `graphql-tag` package to `latest`, now with its `graphql-js` `peerDependencies` expanded to include `^15.0.0` [PR #4833](https://github.com/apollographql/apollo-server/pull/4833)

## v2.19.1

- `apollo-server-core`: The `debugPrintReports` option to `ApolloServerPluginUsageReporting` now prints traces as well. [PR #4805](https://github.com/apollographql/apollo-server/pull/4805)

## v2.19.0

- `apollo-server-testing`: types: Allow generic `variables` usage of `query` and `mutate` functions. [PR #4383](https://github.com/apollograpqh/apollo-server/pull/4383)
- `apollo-server-express`: Export the `GetMiddlewareOptions` type. [PR #4599](https://github.com/apollograpqh/apollo-server/pull/4599)
- `apollo-server-lambda`: Fix file uploads - ignore base64 decoding for multipart queries. [PR #4506](https://github.com/apollographql/apollo-server/pull/4506)
- `apollo-server-core`: Do not send  operation documents that cannot be executed to Apollo Studio. Instead, information about these operations will be combined into one "operation" for parse failures, one for validation failures, and one for unknown operation names.

## v2.18.2

- `apollo-server-core`: Explicitly include `lru-cache` dependency in `apollo-server-core`'s dependencies. [PR #4600](https://github.com/apollographql/apollo-server/pull/4600)

## v2.18.1

- `apollo-server-core`: Fix support for legacy option `engine: {logger}`, broken in v2.18.0. [PR #4588](https://github.com/apollographql/apollo-server/pull/4588)

- `apollo-server-plugin-base`: The `ApolloServerPlugin` TypeScript type does not need to extend `AnyFunctionMap`, which was an unnecessary change in v2.18.0. [PR #4588](https://github.com/apollographql/apollo-server/pull/4588)

- `apollo-server-core`: Improve a usage reporting error which occurs when you use Apollo Server in an unsupported way. [PR #4588](https://github.com/apollographql/apollo-server/pull/4588)

- `apollo-server-core`: Fix typo in error message for unparsable/invalid schemas provided via `overrideReportedSchema`. [PR #4581](https://github.com/apollographql/apollo-server/pull/4581)

## v2.18.0

- `apollo-server-core`: When Apollo Server is configured with an Apollo API key, the URLs it uses to connect to Apollo's servers have changed. If the environment in which you run your servers requires you to explicitly allow connections by domain, you will need to add the new domain names. Usage reporting previously connected to https://engine-report.apollodata.com/ and now connects to https://usage-reporting.api.apollographql.com/; schema reporting previously connected to https://edge-server-reporting.api.apollographql.com/ and now connects to https://schema-reporting.api.apollographql.com/ . [PR #4453](https://github.com/apollographql/apollo-server/pull/4453)

- Apollo Server's support for communicating with Apollo’s commercial products has been refactored into three separate plugins exported from `apollo-server-core` (for usage reporting, schema reporting, and inline tracing), configured using the standard `plugins` option. The `engine` option continues to work for backwards compatibility in the 2.x series; support for `engine` will be deprecated in Apollo Server 3.x. Full details are available in [the migration guide](https://www.apollographql.com/docs/apollo-server/migration-engine-plugins/). [PR #4453](https://github.com/apollographql/apollo-server/pull/4453)

- To consistently support tracing, inline tracing is enabled by default on federated implementing services, even when an Apollo API key is provided.  Previously it was not enabled when an API key was provided. You can disable it with `ApolloServerPluginInlineTraceDisabled`. [PR #4453](https://github.com/apollographql/apollo-server/pull/4453)

- The `apollo-engine-reporting` npm package has been obsoleted and will no longer receive updates. [PR #4453](https://github.com/apollographql/apollo-server/pull/4453)

- The `apollo-engine-reporting-protobuf` package has been renamed to `apollo-reporting-protobuf`.  No new versions of the old package will be published. [PR #4453](https://github.com/apollographql/apollo-server/pull/4453)

- Implementations of `ApolloServer` for serverless frameworks such as Lambda now override the `serverlessFramework()` method to return true.  We have changed our own integrations, but other implementations that extend `ApolloServer` which need this behavior should do the same.  Support for `engine.sendReportsImmediately` will be dropped in Apollo Server 3.x. [PR #4453](https://github.com/apollographql/apollo-server/pull/4453)

- The `GraphQLServiceContext` type passed to the plugin serverWillStart method now contains `apollo` and `serverlessFramework` values. [PR #4453](https://github.com/apollographql/apollo-server/pull/4453)

- `apollo-server-core` / `apollo-server-plugin-base`: The request pipeline plugin API now supports a `serverWillStop` lifecycle hook. [PR #4453](https://github.com/apollographql/apollo-server/pull/4453)

- `apollo-server-core`: Previously, the usage reporting functionality registered one-shot handlers for the `SIGINT` and `SIGTERM` signals, which it used to send one final usage report before re-sending the signal to itself to continue shutdown. These signals handlers were installed by default if you enabled usage or schema reporting, and could be disabled by passing `engine.handleSignals: false`. Now, termination signal handling is the responsibility of Apollo Server as a whole rather than something specific to usage reporting. Apollo Server itself now registers these one-shot signal handlers, which trigger `ApolloServer.stop()`. This allows any plugin that implements the new `serverWillStop` callback to hook into shutdown logic, not just the usage reporting code. Similarly to before, these signal handlers are registered by default but can be disabled by via an option. We've changed the option name to `stopOnTerminationSignals: false` as it is more explicit about the behavior. [PR #4453](https://github.com/apollographql/apollo-server/pull/4453)

- `apollo-server-core`: The default logger implementation (if you don't specify your own `logger` or specify `debug`) now logs at the INFO level instead of the WARN level. The main effect is on a few built-in plugins which log one INFO message at startup; if a custom plugin logs at the INFO level then those messages will be visible by default as well. [PR #4453](https://github.com/apollographql/apollo-server/pull/4453)

- `apollo-server-core`: Parse and validate any schema passed via `overrideReportedSchema` to the schema reporting plugin, and throw accordingly on unparsable or invalid schemas.

- Using Apollo Server from TypeScript now requires TypeScript 3.8 due to the use of the `import type` and `export type` directives. (If this proves to be a major problem we can revert this choice, but it makes it easier for us to ensure that certain large dependencies are only loaded when needed.) [PR #4453](https://github.com/apollographql/apollo-server/pull/4453)

- Updated `@apollographql/graphql-playground-react` to 1.7.33 to include [an upstream fix](https://github.com/apollographql/graphql-playground/commit/1c102692bfbb717688827204186c15cb92629b3a). [PR #4550](https://github.com/apollographql/apollo-server/pull/4550)

## v2.17.0

- subscriptions: Fix bug which prevented `installSubscriptionHandlers` from accepting a `websocket.Server` (as intended in [PR #1966](https://github.com/apollographql/apollo-server/pull/1966)) and also added support for other `http.Server` variations (e.g., Tls). [Issue #4198](https://github.com/apollographql/apollo-server/issues/4198) [PR #4200](https://github.com/apollographql/apollo-server/pull/4200)

## v2.16.1

- This release only includes patch updates to dependencies.

## v2.16.0

- `apollo-server-fastify`: Pass Fastify's `request` and `reply` objects into the `context` function, which previously had been receiving nothing. [Issue #3156](https://github.com/apollographql/apollo-server/issues/3156) [PR #3895(https://github.com/apollographql/apollo-server/pull/3895)
- `apollo-server-lamdbda`: Automatically decode payloads which are Base64-encoded when the `isBase64Encoded` boolean is present on Lambda `event` payloads. [PR #4311](https://github.com/apollographql/apollo-server/pull/4311)

## v2.15.1

- The default branch of the repository has been changed to `main`.  As this changed a number of references in the repository's `package.json` and `README.md` files (e.g., for badges, links, etc.), this necessitates a release to publish those changes to npm. [PR #4302](https://github.com/apollographql/apollo-server/pull/4302)

## v2.15.0

- `apollo-engine-reporting`: Added a `reportTiming` API to allow trace reporting to be enabled or disabled on a per request basis. The option takes either a boolean or a predicate function that takes a [`GraphQLRequestContextDidResolveOperation`](https://github.com/apollographql/apollo-server/blob/a926b7eedbb87abab2ec70fb03d71743985cb18d/packages/apollo-server-types/src/index.ts#L185-L190) or [`GraphQLRequestContextDidEncounterErrors`](https://github.com/apollographql/apollo-server/blob/a926b7eedbb87abab2ec70fb03d71743985cb18d/packages/apollo-server-types/src/index.ts#L191-L195) and returns a boolean. If the boolean is false the request will not be instrumented for tracing and no trace will be sent to Apollo Graph Manager.  The default is `true` so all traces will get instrumented and sent, which is the same as the previous default behavior. [PR #3918](https://github.com/apollographql/apollo-server/pull/3918)
- `apollo-engine-reporting`: Removed `GraphQLServerOptions.reporting`. It isn't known whether a trace will be reported at the beginning of the request because of the above change. We believe this field was only used internally within Apollo Server; let us know if this is a problem and we can suggest alternatives. Additionally, the field `requestContext.metrics.captureTraces` is now initialized later in the request pipeline.  [PR #3918](https://github.com/apollographql/apollo-server/pull/3918)
- `apollo-engine-reporting`: Make Apollo Server throw if schema reporting is enabled for a gateway or federated service. [PR #4246](https://github.com/apollographql/apollo-server/pull/4246)
- `apollo-engine-reporting`: Remove the `experimental_` prefix from schema reporting options, and specifically rename `experimental_schemaReporting` option name to `reportSchema`. (The old option names remain functional, but are deprecated.) [PR #4236](https://github.com/apollographql/apollo-server/pull/4236)

## v2.14.5

- `apollo-engine-reporting`: Make Apollo Server throw if schema reporting is enabled for a gateway or federated service. [PR #4246](https://github.com/apollographql/apollo-server/pull/4246)

## v2.14.4

- `apollo-engine-reporting`: Add environment variable `APOLLO_SCHEMA_REPORTING` that can enable schema reporting. If `experimental__schemaReporting` is set it will override the environment variable. [PR #4206](https://github.com/apollographql/apollo-server/pull/4206)
- `apollo-engine-reporting`: The schema reporting URL has been changed to use the new dedicated sub-domain `https://edge-server-reporting.api.apollographql.com`. [PR #4232](https://github.com/apollographql/apollo-server/pull/4232)
- `apollo-server-core`: Though Apollo Server **is not affected** due to the way it is integrated, in response to [an upstream security advisory for GraphQL Playground](https://github.com/prisma-labs/graphql-playground/security/advisories/GHSA-4852-vrh7-28rf) we have published [the same patch](https://github.com/prisma-labs/graphql-playground/commit/bf1883db538c97b076801a60677733816cb3cfb7) on our `@apollographql/graphql-playground-html` fork and bumped Apollo Server to use it.  Again, this was done out of an **abundance of caution** since the way that Apollo Server utilizes `renderPlaygroundPage` is _not_ vulnerable as it does not allow per-request Playground configuration that could allow interpolation of user-input. [PR #4231](https://github.com/apollographql/apollo-server/pull/4231)

## v2.14.3

- This release only includes patch updates to dependencies.

## v2.14.2

> **Note:** This release is is related to a GitHub Security Advisory published by the Apollo Server team.  Please read the attached advisory to understand the impact.

- ⚠️ **SECURITY:** Pass all schema validation rules to the subscription server, including validation rules that restrict introspection when introspection is meant to be disabled. **[Read the full GitHub Security Advisory for details](https://github.com/apollographql/apollo-server/security/advisories/GHSA-w42g-7vfc-xf37)**.

## v2.14.1

> [See complete versioning details.](https://github.com/apollographql/apollo-server/commit/2da65ef9204027e43baedf9ce385bb3794fd0c9b)

- `apollo-server-testing`: Ensure that user-provided context is cloned when using `createTestClient`, per the instructions in the [intergration testing]() section of the Apollo Server documentation.  [Issue #4170](https://github.com/apollographql/apollo-server/issues/4170) [PR #4175](https://github.com/apollographql/apollo-server/pull/4175)

## v2.14.0

> [See complete versioning details.](https://github.com/apollographql/apollo-server/commit/d159e320879f594ba2d04036e3e1aa0653ff164d)

- `apollo-server-core` / `apollo-server-plugin-base`: Add support for `willResolveField` and corresponding end-handler within `executionDidStart`.  This brings the remaining bit of functionality that was previously only available from `graphql-extensions` to the new plugin API.  The `graphql-extensions` API (which was never documented) will be deprecated in Apollo Server 3.x.  To see the documentation for the request pipeline API, see [its documentation](https://www.apollographql.com/docs/apollo-server/integrations/plugins/).  For more details, see the attached PR.  [PR #3988](https://github.com/apollographql/apollo-server/pull/3988)
- `apollo-server-core`: Deprecate `graphql-extensions`.  All internal usages of the `graphql-extensions` API have been migrated to the request pipeline plugin API.  For any implementor-supplied `extensions`, a deprecation warning will be printed once per-extension, per-server-startup, notifying of the intention to deprecate.  Extensions should migrate to the plugin API, which is outlined in [its documentation](https://www.apollographql.com/docs/apollo-server/integrations/plugins/). [PR #4135](https://github.com/apollographql/apollo-server/pull/4135)
- `apollo-engine-reporting`: **Currently only for non-federated graphs.**
  Added an _experimental_ schema reporting option,
  `experimental_schemaReporting`, for Apollo Graph Manager users. **During
  this experiment, we'd appreciate testing and feedback from current and new
  users of the schema registry!**

  Prior to the introduction of this feature, the only way to get schemas into
  the schema registry in Apollo Graph Manager was to use the CLI and run
  `apollo schema:push`. _Apollo schema reporting protocol_ is a *new*
  specification for GraphQL servers to automatically report schemas to the
  Apollo Graph Manager schema registry.

  **To enable schema reporting,** provide a Graph Manager API key (available
  free from [Apollo Graph Manager](https://engine.apollographql.com/)) in the
  `APOLLO_KEY` environment variable *and* set the `experimental_schemaReporting`
  option to `true` in the Apollo Server constructor options, like so:

  ```js
  const server = new ApolloServer({
    typeDefs,
    resolvers,
    engine: {
      experimental_schemaReporting: true,
      /* Other existing options can remain the same. */
    },
  });
  ```

  > When enabled, a schema reporter is initiated by the `apollo-engine-reporting` agent.  It will loop until the `ApolloServer` instance is stopped, periodically calling back to Apollo Graph Manager to send information.  The life-cycle of this reporter is managed by the agent.

  For more details on the implementation of this new protocol, see the PR which
  introduced it to Apollo Server and the [preview documentation](https://github.com/apollographql/apollo-schema-reporting-preview-docs).

  [PR #4084](https://github.com/apollographql/apollo-server/pull/4084)
- `apollo-engine-reporting`: The underlying integration of this plugin, which instruments and traces the graph's resolver performance and transmits these metrics to [Apollo Graph Manager](https://engine.apollographql.com/), has been changed from the (soon to be deprecated) `graphql-extensions` API to the new [request pipeline `plugins` API](https://www.apollographql.com/docs/apollo-server/integrations/plugins/). [PR #3998](https://github.com/apollographql/apollo-server/pull/3998)

  _This change should be purely an implementation detail for a majority of users_.  There are, however, some special considerations which are worth noting:

    - The federated tracing plugin's `ftv1` response on `extensions` (which is present on the response from an implementing service to the gateway) is now placed on the `extensions` _after_ the `formatResponse` hook.  Anyone leveraging the `extensions`.`ftv1` data from the `formatResponse` hook will find that it is no longer present at that phase.
- `apollo-tracing`: This package's internal integration with Apollo Server has been switched from using the soon-to-be-deprecated `graphql-extensions` API to using [the request pipeline plugin API](https://www.apollographql.com/docs/apollo-server/integrations/plugins/).  Behavior should remain otherwise the same.  [PR #3991](https://github.com/apollographql/apollo-server/pull/3991)
- `apollo-cache-control`: This package's internal integration with Apollo Server has been switched from using the soon-to-be-deprecated `graphql-extensions` API to using [the request pipeline plugin API](https://www.apollographql.com/docs/apollo-server/integrations/plugins/).  Behavior should remain otherwise the same.  [PR #3997](https://github.com/apollographql/apollo-server/pull/3997)

## v2.13.0

> [See complete versioning details.](https://github.com/apollographql/apollo-server/commit/e37384a49b2bf474eed0de3e9f4a1bebaeee64c7)

- Allow passing a `WebSocket.Server` to `ApolloServer.installSubscriptionHandlers`. [PR #2314](https://github.com/apollographql/apollo-server/pull/2314)
- `apollo-server-lambda`: Support file uploads on AWS Lambda [Issue #1419](https://github.com/apollographql/apollo-server/issues/1419) [Issue #1703](https://github.com/apollographql/apollo-server/issues/1703) [PR #3926](https://github.com/apollographql/apollo-server/pull/3926)
- `apollo-engine-reporting`: Fix inadvertant conditional formatting which prevented automated persisted query (APQ) hits and misses from being reported to Apollo Graph Manager. [PR #3986](https://github.com/apollographql/apollo-server/pull/3986)
- `apollo-engine-reporting`: Deprecate the `ENGINE_API_KEY` environment variable in favor of its new name, `APOLLO_KEY`.  Continued use of `ENGINE_API_KEY` will result in deprecation warnings and support for it will be removed in a future major version. [#3923](https://github.com/apollographql/apollo-server/pull/3923)
- `apollo-engine-reporting`: Deprecated the `APOLLO_SCHEMA_TAG` environment variable in favor of its new name, `APOLLO_GRAPH_VARIANT`.  Similarly, within the `engine` configuration object, the `schemaTag` property has been renamed `graphVariant`.  The functionality remains otherwise unchanged, but their new names mirror the name used within Apollo Graph Manager.  Continued use of the now-deprecated names will result in deprecation warnings and support will be dropped completely in the next "major" update.  To avoid misconfiguration, a runtime error will be thrown if _both_ new and deprecated names are set. [PR #3855](https://github.com/apollographql/apollo-server/pull/3855)
- `apollo-engine-reporting-protobuf`: __(This is a breaking change only if you directly depend on `apollo-engine-reporting-protobuf`.)__ Drop legacy fields that were never used by `apollo-engine-reporting`. Added new fields `StatsContext` to allow `apollo-server` to send summary stats instead of full traces, and renamed `FullTracesReport` to `Report` and `Traces` to `TracesAndStats` since reports now can include stats as well as traces.

## v2.12.0

> [See complete versioning details.](https://github.com/apollographql/apollo-server/commit/71a3863f59f4ab2c9052c316479d94c6708c4309)

- `apollo-server-core`: Support providing a custom logger implementation (e.g. [`winston`](https://npm.im/winston), [`bunyan`](https://npm.im/bunyan), etc.) to capture server console messages.  Though there has historically been limited output from Apollo Server, some messages are important to capture in the larger context of production logging facilities or can benefit from using more advanced structure, like JSON-based logging.  This also introduces a `logger` property to the `GraphQLRequestContext` that is exposed to plugins, making it possible for plugins to leverage the same server-level logger, and allowing implementors to create request-specific log contexts, if desired.  When not provided, these will still output to `console`. [PR #3894](https://github.com/apollographql/apollo-server/pull/3894)
- `apollo-server-core`: When operating in gateway mode using the `gateway` property of the Apollo Server constructor options, the failure to initialize a schema during initial start-up, e.g. connectivity problems, will no longer result in the federated executor from being assigned when the schema eventually becomes available.  This precludes a state where the gateway may never become available to serve federated requests, even when failure conditions are no longer present. [PR #3811](https://github.com/apollographql/apollo-server/pull/3811)
- `apollo-server-core`: Prevent a condition which prefixed an error message on each request when the initial gateway initialization resulted in a Promise-rejection which was memoized and re-prepended with `Invalid options provided to ApolloServer:` on each request. [PR #3811](https://github.com/apollographql/apollo-server/pull/3811)
- `apollo-server-express`: Disable the automatic inclusion of the `x-powered-by: express` header. [PR #3821](https://github.com/apollographql/apollo-server/pull/3821)
- `apollo-engine-reporting`: Avoid creating new arrays when building trace trees. [PR #3479](https://github.com/apollographql/apollo-server/pull/3479)
- `apollo-server-core`: Bump `graphql` `peerDependencies` range to include `^15.0.0`. [PR #3944](https://github.com/apollographql/apollo-server/pull/3944)

## v2.11.0

> [See complete versioning details.](https://github.com/apollographql/apollo-server/commit/056f083ddaf116633e6f759a2b3d69248bb18f66)

- The range of accepted `peerDepedencies` versions for `graphql` has been widened to include `graphql@^15.0.0-rc.2` so as to accommodate the latest release-candidate of the `graphql@15` package, and an intention to support it when it is finally released on the `latest` npm tag.  While this change will subdue peer dependency warnings for Apollo Server packages, many dependencies from outside of this repository will continue to raise similar warnings until those packages own `peerDependencies` are updated.  It is unlikely that all of those packages will update their ranges prior to the final version of `graphql@15` being released, but if everything is working as expected, the warnings can be safely ignored. [PR #3825](https://github.com/apollographql/apollo-server/pull/3825)

## v2.10.1

> [See complete versioning details.](https://github.com/apollographql/apollo-server/commit/dba97895485d6444535a684d4646f1363954f698)

- `apollo-server-core`: Update GraphQL Playground to latest version to remove a rogue curly-brace appearing in the top-right corner of the interface under certain conditions. [PR #3702](https://github.com/apollographql/apollo-server/pull/3702) [Playground PR](https://github.com/apollographql/graphql-playground/pull/21)
- `apollo-server-core`: Typings: Allow the `cache` property inside `persistedQueries` to be optional.  This was already optional at runtime where it defaults to the top-level global cache when unspecified, but with the introduction of the `ttl` property, it now makes sense that one may be provided without the other. [#3671](https://github.com/apollographql/apollo-server/pull/3671)

## v2.10.0

> [See complete versioning details.](https://github.com/apollographql/apollo-server/commit/9c0aa1e661ccc2c5a1471b781102637dd47e21b1)

- `apollo-server-express`: Support `CorsOptionsDelegate` type on `cors` parameter to `applyMiddleware`, to align with the supported type of the underlying [`cors`](https://npm.im/cors) middleware [itself](https://github.com/DefinitelyTyped/DefinitelyTyped/blob/31483b781ac30f98bdf4d40a517e921f2fc2ce37/types/cors/index.d.ts#L32). [#3613](https://github.com/apollographql/apollo-server/pull/3613)
- `apollo-server-core`: Allow asynchronous initialization of datasources: the `initialize` method on datasources may now return a Promise, which will be settled before any resolvers are called. [#3639](https://github.com/apollographql/apollo-server/pull/3639)
- `apollo-server-core`: experimental: Allow configuration of the parsed/validated document store by introducing an `experimental_approximateDocumentStoreMiB` property to the `ApolloServer` constructor options which overrides the default cache size of 30MiB. [#3755](https://github.com/apollographql/apollo-server/pull/3755)

## v2.9.16

> [See complete versioning details.](https://github.com/apollographql/apollo-server/commit/4d1a75e318897c335674c7ee046c0baec7df4a9b)

- `apollo-server-core`: Update apollo-tooling dependencies, resolve TS build error (missing types for node-fetch) [#3662](https://github.com/apollographql/apollo-server/pull/3662)

## v2.9.15

> [See complete versioning details.](https://github.com/apollographql/apollo-server/commit/0743d6b2f1737758cf09e80d2086917772bc00c9)

- `apollo-engine-reporting`: Fix regression introduced by [#3614](https://github.com/apollographql/apollo-server/pull/3614) which caused `PersistedQueryNotFoundError`, `PersistedQueryNotSupportedError` and `InvalidGraphQLRequestError` errors to be triggered before the `requestDidStart` handler triggered `treeBuilder`'s `startTiming` method. This fix preserves the existing behavior by special-casing these specific errors.  [#3638](https://github.com/apollographql/apollo-server/pull/3638) fixes [#3627](https://github.com/apollographql/apollo-server/issues/3627)
- `apollo-server-cloud-functions`: Transmit CORS headers on `OPTIONS` request. [#3557](https://github.com/apollographql/apollo-server/pull/3557)
- `apollo-server-caching`: De-compose options interface for `KeyValueCache.prototype.set` to accommodate better TSDoc annotations for its properties (e.g. to specify that `ttl` is defined in _seconds_). [#3619](https://github.com/apollographql/apollo-server/pull/3619)
- `apollo-server-core`, `apollo-server-caching`: Introduce a `ttl` property, specified in seconds, on the options for automated persisted queries (APQ) which applies specific TTL settings to the cache `set`s during APQ registration.  Previously, all APQ cache records were set to 300 seconds.  Additionally, this adds support (to the underlying `apollo-server-caching` mechanisms) for a time-to-live (TTL) value of `null` which, when supported by the cache implementation, skips the assignment of a TTL value altogether.  This allows the cache's controller to determine when eviction happens (e.g. cache forever, and purge least recently used when the cache is full), which may be desireable for network cache stores (e.g. Memcached, Redis). [#3623](https://github.com/apollographql/apollo-server/pull/3623)
- `apollo-server-core`: Upgrade TS to 3.7.3 [#3618](https://github.com/apollographql/apollo-server/pull/3618)

## v2.9.14

> [See complete versioning details.](https://github.com/apollographql/apollo-server/commit/ad5eac5ea1741142122e4cb8fd34a9748be31e89)

- `apollo-server-core`: Ensure that plugin's `didEncounterErrors` hooks are invoked for known automated persisted query (APQ) errors. [#3614](https://github.com/apollographql/apollo-server/pull/3614)
- `apollo-server-plugin-base`: Move `TContext` generic from `requestDidStart` method to `ApolloServerPlugin` Interface. [#3525](https://github.com/apollographql/apollo-server/pull/3525)

## v2.9.13

> [See complete versioning details.](https://github.com/apollographql/apollo-server/commit/a0a60e73e04e913d388de8324f7d17e4406deea2)

- `@apollo/gateway`: Add `@types/node-fetch` as a regular dependency to avoid missing dependency for TypeScript consumers. [#3546](https://github.com/apollographql/apollo-server/pull/3546) fixes [#3471](https://github.com/apollographql/apollo-server/issues/3471)
- `apollo-engine-reporting`: Declare acceptable `graphql` versions ranges in `peerDependencies` rather than allowing it to occur implicitly (and less ideally) via its consumers (e.g. most `apollo-server-*` packages). [#3496](https://github.com/apollographql/apollo-server/pull/3496)

## v2.9.12

- Reinstate [#3530](https://github.com/apollographql/apollo-server/pull/3530) via [#3539](https://github.com/apollographql/apollo-server/pull/3539) - after a patch release of the `@apollo/protobufjs` fork, the build issue for consumers should be resolved.

## v2.9.11

- Revert [#3530](https://github.com/apollographql/apollo-server/pull/3530) via [#3535](https://github.com/apollographql/apollo-server/pull/3535)- the introduction of the `@apollo/protobufjs` fork is causing TS errors in consumer projects. Reverting this change for now, and will reintroduce it after the issue is resolved within the forked package.

## v2.9.10

> [See complete versioning details.](https://github.com/apollographql/apollo-server/commit/2a4c654986a158aaccf947ee56a4bfc48a3173c7)

- `apollo-engine-reporting`: Swap usage of `protobufjs` for a newly published fork located at [`@apollo/protobufjs`](https://npm.im/@apollo/protobufjs). This is to account for the [relative uncertainty](https://github.com/protobufjs/protobuf.js/issues/1199) into the continued on-going maintenance of the official `protobuf.js` project. This should immediately resolve a bug that affected `Long` types in `apollo-engine-reporting` and other non-Apollo projects that rely on `protobuf.js`'s `Long` type. [#3530](https://github.com/apollographql/apollo-server/pull/3530)

## v2.9.9

> [See complete versioning details.](https://github.com/apollographql/apollo-server/commit/93002737d53dd9a50b473ab9cef14849b3e539aa)

- `apollo-server-core`: Don't try parsing `variables` and `extensions` as JSON if they are defined but empty strings. [#3501](https://github.com/apollographql/apollo-server/pull/3501)
- `apollo-server-lambda`: Introduce `onHealthCheck` on `createHandler` in the same fashion as implemented in other integrations. [#3458](https://github.com/apollographql/apollo-server/pull/3458)
- `apollo-server-core`: Use `graphql`'s `isSchema` to more defensively check the user-specified schema's type at runtime and prevent unexpected errors. [#3462](https://github.com/apollographql/apollo-server/pull/3462)

## v2.9.8

> [See complete versioning details.](https://github.com/apollographql/apollo-server/commit/3cdde1b7a71ace6411fbacf82a1a61bf737444a6)

- `apollo-server-core`: Provide accurate type for `formatResponse` rather than generic `Function` type. [#3431](https://github.com/apollographql/apollo-server/pull/3431)
- `apollo-server-core`: Pass complete request context to `formatResponse`, rather than just `context`. [#3431](https://github.com/apollographql/apollo-server/pull/3431)

## v2.9.7

> [See complete versioning details.](https://github.com/apollographql/apollo-server/commit/5d94e986f04457ec17114791ee6db3ece4213dd8)

- `apollo-server-errors`: Fix `ApolloError` bug and `GraphQLError` spec compliance [#3408](https://github.com/apollographql/apollo-server/pull/3408)

## v2.9.6

> [See complete versioning details.](https://github.com/apollographql/apollo-server/commit/fc7462ec5f8604bd6cba99aa9a377a9b8e045566)

- `@apollo/gateway`, `@apollo/federation`, `apollo-engine-reporting`: Update `apollo-graphql` dependency to bring in [`apollo-tooling`'s #1551](https://github.com/apollographql/apollo-tooling/pull/1551) which resolve runtime errors when its source is minified.  While this fixes a particular minification bug when Apollo Server packages are minified, we _do not_ recommend minification of server code in most cases. [#3387](https://github.com/apollographql/apollo-server/pull/3387) fixes [#3335](https://github.com/apollographql/apollo-server/issues/3335)
- `apollo-server-koa`: Correctly declare dependency on `koa-compose`. [#3356](https://github.com/apollographql/apollo-server/pull/3356)
- `apollo-server-core`: Preserve any `extensions` that have been placed on the response when pre-execution errors occur. [#3394](https://github.com/apollographql/apollo-server/pull/3394)

## v2.9.3

> [See complete versioning details.](https://github.com/apollographql/apollo-server/commit/a1fbf95fc01739d5cbaa59919149bb85c563fdaa)

- `apollo-server-express`: Add direct dependency on `express` to allow for usage of `express.Router` for `getMiddleware` functionality (from [#2435](https://github.com/apollographql/apollo-server/pull/2435)).  Previously, unlike other server integration packages, `apollo-server-express` did not directly need `express` as a dependency since it only relied on `express` for TypeScript typings. [#3239](https://github.com/apollographql/apollo-server/pull/3239) fixes [#3238](https://github.com/apollographql/apollo-server/issues/3238)
- `apollo-server-lambda`: Add `@types/aws-lambda` as a direct dependency to `apollo-server-express` to allow usage of its typings without needing to separately install it. [#3242](https://github.com/apollographql/apollo-server/pull/3242) fixes [#2351](https://github.com/apollographql/apollo-server/issue/2351)

## v2.9.2

> [See complete versioning details.](https://github.com/apollographql/apollo-server/commit/92ea402a90bf9817c9b887707abbd77dcf5edcb4)

- `apollo-server-koa`: **Drop support for Node.js v6 within the Apollo Server Koa integration in order to update `koa-bodyparser` dependency from `v3.0.0` to `v4.2.1`.** [#3229](https://github.com/apollographql/apollo-server/pull/3229) fixes [#3050](https://github.com/apollographql/apollo-server/issues/3050)
- `apollo-server-express`: Use explicit return type for new `getMiddleware` method. [#3230](https://github.com/apollographql/apollo-server/pull/3230) (hopefully) fixes [#3222](https://github.com/apollographql/apollo-server/issues/3222)

## v2.9.1

> [See complete versioning details.](https://github.com/apollographql/apollo-server/commit/029c8dca3af812ee70589cdb6de749df3d2843d8)

- `apollo-server-core`: Make `formatError` available to subscriptions in the same spirit as the existing `formatResponse`. [#2942](https://github.com/apollographql/apollo-server/pull/2942)
- `apollo-engine-reporting`: The behavior of the `engine.maxAttempts` parameter previously did not match its documentation. It is documented as being the max number of attempts *including* the initial attempt, but until this release it was actually the number of retries *excluding* the initial attempt. The behavior has been changed to match the documentation (and the literal reading of the option name). [#3218](https://github.com/apollographql/apollo-server/pull/3218)
- `apollo-engine-reporting`: When sending the report fails with a server-side 5xx error, include the full error from the server in the logs. [#3218](https://github.com/apollographql/apollo-server/pull/3218)
- `apollo-server-core`: Fix regression which prevented the resizing of the schema panel in GraphQL Playground. [#3224](https://github.com/apollographql/apollo-server/pull/3224) and [upstream](https://github.com/apollographql/graphql-playground/pull/19)

## v2.9.0

> [See complete versioning details.](https://github.com/apollographql/apollo-server/commit/6037f6e80fdaa53b50b99ae94d93c724c382c23c)

- `apollo-server-express`, `apollo-server-koa`: A new `getMiddleware` method has been introduced, which accepts the same parameters as `applyMiddleware` with the exception of the `app` property.  This allows implementors to obtain the middleware directly and "`use`" it within an existing `app`.  In the near-term, this should ease some of the pain points with the previous technique.  Longer-term, we are exploring what we consider to be a much more natural approach by introducing an "HTTP transport" in Apollo Server 3.x.  See [this proposal issue](https://github.com/apollographql/apollo-server/issues/3184) for more information.  [#2435](https://github.com/apollographql/apollo-server/pull/2435)
- `@apollo/federation`: `buildFederatedSchema`'s `typeDefs` parameter now accepts arrays of `DocumentNode`s (i.e. type definitions wrapped in `gql`) and `resolvers` to make the migration from a single service into a federated service easier for teams previously utilizing this pattern. [#3188](https://github.com/apollographql/apollo-server/pull/3188)

## v2.8.2

> [See complete versioning details.](https://github.com/apollographql/apollo-server/commit/99f78c6782bce170186ba6ef311182a8c9f281b7)

- `apollo-server-koa`: Update dependency koa to v2.8.1. [PR #3175](https://github.com/apollographql/apollo-server/pull/3175)
- `apollo-server-express`: Update types exported by the ASE package. [PR #3173](https://github.com/apollographql/apollo-server/pull/3175) [PR #3172](https://github.com/apollographql/apollo-server/pull/3172)

## v2.8.1

> [See complete versioning details.](https://github.com/apollographql/apollo-server/commit/84d80eba10d87663dab60af4a1cd46bccf30513f)

- `apollo-engine-reporting`: Fix reporting errors which have non-array `path` fields (eg, non-GraphQLError errors). [PR #3112](https://github.com/apollographql/apollo-server/pull/3112)
- `apollo-engine-reporting`: Add missing `apollo-server-caching` dependency. [PR #3054](https://github.com/apollographql/apollo-server/pull/3054)
- `apollo-server-hapi`: Revert switch from `accept` and `boom` which took place in v2.8.0. [PR #3089](https://github.com/apollographql/apollo-server/pull/3089)
- `@apollo/gateway`: Change the `setInterval` timer, which is used to continuously check for updates to a federated graph from the Apollo Graph Manager, to be an `unref`'d timer.  Without this change, the server wouldn't terminate properly once polling had started since the event-loop would continue to have unprocessed events on it. [PR #3105](https://github.com/apollographql/apollo-server/pull/3105)
- Switch to using community `@types/graphql-upload` types.
- `apollo-server-fastify`: Change the typing of the HTTP `response` from `OutgoingMessage` to `ServerResponse`. [Commit](https://github.com/apollographql/apollo-server/commit/7638f643fa0445f5f8151ef884da779d85fb954c)
- `apollo-server-hapi`: Pass the `raw` request and response objects to `graphql-upload`s `processRequest` method to align on the same TypeScript types. [Commit](https://github.com/apollographql/apollo-server/commit/8e49b288a6aecd0e134637e64ef4ed751aa8d304)

## v2.8.0

> [See complete versioning details.](https://github.com/apollographql/apollo-server/commit/ddeb71f8d6a0f3c91646aa0c7c99d2003b5bf73f)

- `@apollo/federation`: Add support for "value types", which are type definitions which live on multiple services' types, inputs, unions or interfaces.  These common types must be identical by name, kind and field across all services. [PR #3063](https://github.com/apollographql/apollo-server/pull/3063)
- `apollo-server-express`: Use the Express `send` method, rather than calling `net.Socket.prototype.end`. [PR #2842](https://github.com/apollographql/apollo-server/pull/2842)
- `apollo-server-hapi`: Update internal dependencies to use scoped packages `@hapi/accept` and `@hapi/boom`, in place of `accept` and `boom` respectively. [PR #3089](https://github.com/apollographql/apollo-server/pull/3089)

## v2.7.2

> [See complete versioning details.](https://github.com/apollographql/apollo-server/commit/d0b33f20ba4731c071d6fd8cfaeca1a1f3d83e4b)

- `apollo-engine-reporting`: Fix reporting errors from backend. (The support for federated metrics introduced in v2.7.0 did not properly handle GraphQL errors from the backend; all users of federated metrics should upgrade to this version.) [PR #3056](https://github.com/apollographql/apollo-server/pull/3056) [Issue #3052](https://github.com/apollographql/apollo-server/issues/3052)
- `apollo-engine-reporting`: Clean up `SIGINT` and `SIGTERM` handlers when `EngineReportingAgent` is stopped; fixes 'Possible EventEmitter memory leak detected' log. [PR #3090](https://github.com/apollographql/apollo-server/pull/3090)

## v2.7.1

> [See complete versioning details.](https://github.com/apollographql/apollo-server/commit/2f87e4af9a6f1e3c8f4c51b4f77860bd3150c8c6)

- `apollo-engine-reporting`: If an error is thrown by a custom variable transform function passed into the reporting option `sendVariableValues: { transform: ... }`, all variable values will be replaced with the string `[PREDICATE_FUNCTION_ERROR]`.
- `apollo-server-express`: Typing fix for the `connection` property, which was missing from the `ExpressContext` interface.  [PR #2959](https://github.com/apollographql/apollo-server/pull/2959)
- `@apollo/gateway`: Ensure execution of correct document within multi-operation documents by including the `operationName` in the cache key used when caching query plans used in federated execution. [PR #3084](https://github.com/apollographql/apollo-server/pull/3084)

## v2.7.0

> [See complete versioning details.](https://github.com/apollographql/apollo-server/commit/1d44f3d4756d43123eb01bf293e65f4a3c2e64c8)

- `apollo-engine-reporting`: **Behavior change**: By default, send no GraphQL variable values to Apollo's servers instead of sending all variable values. Adding the new EngineReportingOption `sendVariableValues` to send some or all variable values, possibly after transforming them. This replaces the `privateVariables` option, which is now deprecated. [PR #2931](https://github.com/apollographql/apollo-server/pull/2931)

  To maintain the previous behavior of transmitting **all** GraphQL variable values, unfiltered, to Apollo Engine, configure `engine`.`sendVariableValues` as follows:

  ```js
  engine: {
    sendVariableValues: { all: true }
  }
  ```
- `apollo-engine-reporting`: **Behavior change**: By default, send no GraphQL request headers and values to Apollo's servers instead of sending all. Adding the new EngineReportingOption `sendHeaders` to send some or all header values. This replaces the `privateHeaders` option, which is now deprecated. [PR #2931](https://github.com/apollographql/apollo-server/pull/2931)

   To maintain the previous behavior of transmitting  **all** GraphQL request headers and values, configure `engine`.`sendHeaders` as following:
     ```js
     engine: {
       sendHeaders: { all: true }
     }
     ```
- `apollo-engine-reporting`: **Behavior change**: If the error returned from the `engine.rewriteError` hook has an `extensions` property, that property will be used instead of the original error's extensions. Document that changes to most other `GraphQLError` fields by `engine.rewriteError` are ignored. [PR #2932](https://github.com/apollographql/apollo-server/pull/2932)
- `apollo-engine-reporting`: **Behavior change**: The `engine.maskErrorDetails` option, deprecated by `engine.rewriteError` in v2.5.0, now behaves a bit more like the new option: while all error messages will be redacted, they will still show up on the appropriate nodes in a trace. [PR #2932](https://github.com/apollographql/apollo-server/pull/2932)
- `apollo-server-core`, `@apollo/gateway`: **Introduced managed federation support**.  For more information on managed federation, see [the blog post](https://blog.apollographql.com/announcing-managed-federation-265c9f0bc88e) or jump to the [documentation for managed federation](https://www.apollographql.com/docs/platform/federation/).
- `@apollo/gateway@0.7.1`: Don't print a warning about an unspecified "graph variant" (previously, and in many ways still, known as "schema tag") every few seconds.  We do highly recommend specifying one when using the Apollo Platform features though! [PR #3043](https://github.com/apollographql/apollo-server/pull/3043)
- `graphql-playground`: Update to resolve incorrect background color on tabs when using the `light` theme. [PR #2989](https://github.com/apollographql/apollo-server/pull/2989) [Issue #2979](https://github.com/apollographql/apollo-server/issues/2979)
- `graphql-playground`: Fix "Query Planner" and "Tracing" panels which were off the edge of the viewport.
- `apollo-server-plugin-base`: Fix `GraphQLRequestListener` type definitions to allow `return void`. [PR #2368](https://github.com/apollographql/apollo-server/pull/2368)

## v2.6.7

> [See complete versioning details.](https://github.com/apollographql/apollo-server/commit/183de5f112324def375a45c239955e1bf1608fae)

- `apollo-server-core`: Guard against undefined property access in `isDirectiveDefined` which resulted in "Cannot read property 'some' of undefined" error. [PR #2924](https://github.com/apollographql/apollo-server/pull/2924) [Issue #2921](https://github.com/apollographql/apollo-server/issues/2921)

## v2.6.6

> [See complete versioning details.](https://github.com/apollographql/apollo-server/commit/26db63cbd5adf54b07a5b67c0e0fbff8e61c79aa)

- `apollo-server-core`: Avoid duplicate `cacheControl` directives being added via `isDirectiveDefined`, re-landing the implementation reverted in v2.6.1 which first surfaced in v2.6.0. [PR #2762](https://github.com/apollographql/apollo-server/pull/2762) [Reversion PR #2754](https://github.com/apollographql/apollo-server/pull/2754) [Original PR #2428](https://github.com/apollographql/apollo-server/pull/2428)
- `apollo-server-testing`: Add TypeScript types for `apollo-server-testing` client. [PR #2871](https://github.com/apollographql/apollo-server/pull/2871)
- `apollo-server-plugin-response-cache`: Fix undefined property access attempt which occurred when an incomplete operation was received. [PR #2792](https://github.com/apollographql/apollo-server/pull/2792) [Issue #2745](https://github.com/apollographql/apollo-server/issues/2745)

## v2.6.5

> [See complete versioning details.](https://github.com/apollographql/apollo-server/commit/a2b2a0d8f013826d08433129a69834035e04f1d5)

- `apollo-engine-reporting`: Simplify the technique for capturing `operationName`. [PR #2899](https://github.com/apollographql/apollo-server/pull/2899)
- `apollo-server-core`: Fix regression in 2.6.0 which caused `engine: false` not to disable Engine when the `ENGINE_API_KEY` environment variable was set. [PR #2850](https://github.com/apollographql/apollo-server/pull/2850)
- `@apollo/federation`: Introduced a `README.md`. [PR #2883](https://github.com/apollographql/apollo-server/pull/2883)
- `@apollo/gateway`: Introduced a `README.md`. [PR #2883](https://github.com/apollographql/apollo-server/pull/2883)

## v2.6.4

> [See complete versioning details.](https://github.com/apollographql/apollo-server/commit/596e2f20e090d2f860d238058118d860a72b3be4)

- `@apollo/gateway`: Pass `context` through to the `graphql` command in `LocalGraphQLDataSource`'s `process` method. [PR #2821](https://github.com/apollographql/apollo-server/pull/2821)
- `@apollo/gateway`: Fix gateway not sending needed variables for subqueries not at the root level. [PR #2867](https://github.com/apollographql/apollo-server/pull/2867)
- `@apollo/federation`: Allow matching enums/scalars in separate services and validate that enums have matching values. [PR #2829](https://github.com/apollographql/apollo-server/pull/2829).
- `@apollo/federation`: Strip `@external` fields from interface extensions. [PR #2848](https://github.com/apollographql/apollo-server/pull/2848)
- `@apollo/federation`: Add support for list type keys in federation. [PR #2841](https://github.com/apollographql/apollo-server/pull/2841)
- `@apollo/federation`: Deduplicate variable definitions for sub-queries. [PR #2840](https://github.com/apollographql/apollo-server/pull/2840)

## v2.6.3

> [See complete versioning details.](https://github.com/apollographql/apollo-server/commit/bdf634d4884774fa81fb22475aa4bd8178025762)

- `apollo-engine-reporting`: Set `forbiddenOperation` and `registeredOperation` later in the request lifecycle. [PR #2828](https://github.com/apollographql/apollo-server/pull/2828)
- `apollo-server-core`: Add `queryHash` to `GraphQLExecutor` for federation. [PR #2822](https://github.com/apollographql/apollo-server/pull/2822)
- `@apollo/federation`: Preserve descriptions from SDL of federated services. [PR #2830](https://github.com/apollographql/apollo-server/pull/2830)

## v2.6.2

- `apollo-engine-reporting-protobuf`: Update protobuf to include `forbiddenOperations` and `registeredOperations`. [PR #2768](https://github.com/apollographql/apollo-server/pull/2768)
- `apollo-server-core`: Add `forbiddenOperation` and `registeredOperation` to `GraphQLRequestMetrics` type. [PR #2768](https://github.com/apollographql/apollo-server/pull/2768)
- `apollo-engine-reporting`: Set `forbiddenOperation` and `registeredOperation` on trace if the field is true on `requestContext.metrics`. [PR #2768](https://github.com/apollographql/apollo-server/pull/2768)
- `apollo-server-lambda`: Remove `Object.fromEntries` usage. [PR #2787](https://github.com/apollographql/apollo-server/pull/2787)

## v2.6.1

- Revert: Don't add `cacheControl` directive if one has already been defined. Presently, although the TypeScript don't suggest it, passing a `String` as `typeDefs` to `ApolloServer` is supported and this would be a breaking change for non-TypeScript users. [PR #2428](https://github.com/apollographql/apollo-server/pull/2428)

## v2.6.0

- `apollo-server-core`: Introduce new `didEncounterErrors` life-cycle hook which has access to unformatted `errors` property on the `requestContext`, which is the first positional parameter that this new request life-cycle receives.  [PR #2719](https://github.com/apollographql/apollo-server/pull/2719)
- `apollo-server-core`: Allow request pipeline life-cycle hooks (i.e. plugins) to modify the response's `http.status` code (an integer) in the event of an error.  When combined with the new `didEncounterErrors` life-cycle hook (see above), this will allow modifying the HTTP status code in the event of an error.  [PR #2714](https://github.com/apollographql/apollo-server/pull/2714)
- `apollo-server-lambda`: Set `callbackWaitsForEmptyEventLoop` to `false` for `OPTIONS` requests to return as soon as the `callback` is triggered instead of waiting for the event loop to empty. [PR #2638](https://github.com/apollographql/apollo-server/pull/2638)
- `apollo-server`: Support `onHealthCheck` in the `ApolloServer` constructor in the same way as `cors` is supported.  This contrasts with the `-express`, `-hapi`, etc. variations which accept this parameter via their `applyMiddleware` methods and will remain as-is.  [PR #2672](https://github.com/apollographql/apollo-server/pull/2672)
- core: Expose SHA-512 hex hash digest of the Engine API key to plugins, when available, as `engine.apiKeyHash`. [PR #2685](https://github.com/apollographql/apollo-server/pull/2685) [PR #2736](https://github.com/apollographql/apollo-server/pull/2736)
- `apollo-datasource-rest`: If another `Content-type` is already set on the response, don't overwrite it with `application/json`, allowing the user's initial `Content-type` to prevail. [PR #2520](https://github.com/apollographql/apollo-server/issues/2035)
- Don't add `cacheControl` directive if one has already been defined. [PR #2428](https://github.com/apollographql/apollo-server/pull/2428)
- `apollo-cache-control`: Do not respond with `Cache-control` headers if the HTTP response contains `errors`. [PR #2715](https://github.com/apollographql/apollo-server/pull/2715)
- `apollo-server-core`: Skip loading `util.promisify` polyfill in Node.js engines >= 8.0 [PR #2278](https://github.com/apollographql/apollo-server/pull/2278)
- `apollo-server-core`: Lazy load `subscriptions-transport-ws` in core [PR #2278](https://github.com/apollographql/apollo-server/pull/2278)
- `apollo-server-cache-redis`: **BREAKING FOR USERS OF `apollo-server-cache-redis`** (This is a package that must be updated separately but shares the same `CHANGELOG.md` with Apollo Server itself.)  A new **major** version of this package has been published and updated to support Redis Standalone, Cluster and Sentinel modes.  This is a breaking change since it is now based on [`ioredis`](https://github.com/luin/ioredis) instead of [`node_redis`](https://github.com/NodeRedis/node_redis).  Although this update is compatible with the most common uses of `apollo-server-cache-redis`, please check the [options supported by `ioredis`](https://github.com/luin/ioredis/blob/master/API.md#new-redisport-host-options) while updating to this version.  The constructor options are passed directly from `RedisCache` to the new Redis adapter.  The pre-1.0 versions should continue to work with Apollo Server without modification. [PR #1770](https://github.com/apollographql/apollo-server/pull/1770)

## v2.5.1

- Upgrade GraphQL Playground to the latest upstream release.  This release also includes a new "Query Plan" panel for displaying the query planning results when running the Apollo Gateway.

## v2.5.0

### New

- New plugin package `apollo-server-plugin-response-cache` implementing a full query response cache based on `apollo-cache-control` hints. The implementation added a few hooks and context fields; see the PR for details. There is a slight change to `cacheControl` object: previously, `cacheControl.stripFormattedExtensions` defaulted to false if you did not provide a `cacheControl` option object, but defaulted to true if you provided (eg) `cacheControl: {defaultMaxAge: 10}`. Now `stripFormattedExtensions` defaults to false unless explicitly provided as `true`, or if you use the legacy boolean `cacheControl: true`. For more information, [read the documentation](https://www.apollographql.com/docs/apollo-server/features/caching).  [PR #2437](https://github.com/apollographql/apollo-server/pull/2437)
- Add `rewriteError` option to `EngineReportingOptions` (i.e. the `engine` property of the `ApolloServer` constructor).  When defined as a `function`, it will receive an `err` property as its first argument which can be used to manipulate (e.g. redaction) an error prior to sending it to Apollo Engine by modifying, e.g., its `message` property.  The error can also be suppressed from reporting entirely by returning an explicit `null` value.  For more information, [read the documentation](https://www.apollographql.com/docs/apollo-server/features/errors#for-apollo-engine-reporting) and the [`EngineReportingOptions` API reference](https://www.apollographql.com/docs/apollo-server/api/apollo-server#enginereportingoptions). `maskErrorDetails` is now deprecated. [PR #1639](https://github.com/apollographql/apollo-server/pull/1639)
- `apollo-server-azure-functions`: Support `@azure/functions` to enable Apollo Server [Typescript development in Azure Functions](https://azure.microsoft.com/en-us/blog/improving-the-typescript-support-in-azure-functions/). [PR #2487](https://github.com/apollographql/apollo-server/pull/2487)
- Allow `GraphQLRequestListener` callbacks in plugins to depend on `this`. [PR #2470](https://github.com/apollographql/apollo-server/pull/2470)
- `apollo-server-testing`: Add `variables` and `operationName` to `Query` and `Mutation` types. [PR #2307](https://github.com/apollographql/apollo-server/pull/2307) [Issue #2172](https://github.com/apollographql/apollo-server/issue/2172)

### Bug fixes

- Add `cache-control: no-cache` header to both `PersistedQueryNotSupportedError` and `PersistedQueryNotFoundError` responses as these should never be cached. [PR #2452](https://github.com/apollographql/apollo-server/pull/2452)
- `apollo-datasource-rest`: Don't attempt to parse "204 No Content" responses as JSON. [PR #2446](https://github.com/apollographql/apollo-server/pull/2446)
- `apollo-server-express`: Fix Playground URL when Apollo Server is mounted inside of another Express app by utilizing `req.originalUrl`. [PR #2451](https://github.com/apollographql/apollo-server/pull/2451)
- `apollo-datasource-rest`: Correctly allow a TTL value of `0` to represent "not-cacheable". [PR #2588](https://github.com/apollographql/apollo-server/pull/2588)
- `apollo-datasource-rest`: Fix `Invalid argument` in IE11, when `this.headers` is `undefined`. [PR #2607](https://github.com/apollographql/apollo-server/pull/2607)

## v2.4.8

- No functional changes in this version.  The patch version has been bumped to fix the `README.md` displayed on the [npm package for `apollo-server`](https://npm.im/apollo-server) as a result of a broken publish.  Apologies for the additional noise!

## v2.4.7

- Fix typings which incorrectly included `cors` as part of the constructor options for `apollo-server-express` (it should be defined via `applyMiddleware`) but, conversely, inadvertently omitted the perfectly valid `cors` option from the `apollo-server` constructor (where `applyMiddleware` is not used/available). [PR #2373](https://github.com/apollographql/apollo-server/pull/2373) [Issue #1882](https://github.com/apollographql/apollo-server/issues/1882)

## v2.4.6

- Allow Node.js-like runtimes to identify as Node.js as well. [PR #2357](https://github.com/apollographql/apollo-server/pull/2357) [Issue #2356](https://github.com/apollographql/apollo-server/issue/2356)

## v2.4.5

- `apollo-server-express`: Export `ExpressContext` [PR #2352](https://github.com/apollographql/apollo-server/pull/2352)

## v2.4.4

- Fix typing for ContextFunction incorrectly requiring the context object the function produces to match the parameters of the function [PR #2350](https://github.com/apollographql/apollo-server/pull/2350)

## v2.4.3

- `apollo-server-lambda`: Fix typings which triggered "Module has no default export" errors. [PR #2230](https://github.com/apollographql/apollo-server/pull/2230)
- `apollo-server-koa`: Support OPTIONS requests [PR #2288](https://github.com/apollographql/apollo-server/pull/2288)
- Add `req` and `res` typings to the `ContextFunction` argument for apollo-server and apollo-server-express. Update `ContextFunction` return type to allow returning a value syncronously. [PR #2330](https://github.com/apollographql/apollo-server/pull/2330)
- Type the `formatError` function to accept an GraphQLError as an argument and return a GraphQLFormattedError [PR #2343](https://github.com/apollographql/apollo-server/pull/2343)

## v2.4.2

- `apollo-server-fastify` is now on Apollo Server and lives within the `apollo-server` repository.  This is being introduced in a _patch_ version, however it's a _major_ version bump from the last time `apollo-server-fastify` was published under `1.0.2`.  [PR #1971](https://github.com/apollostack/apollo-server/pull/1971)
- Move `apollo-graphql` package to the `apollo-tooling` repository [PR #2316](https://github.com/apollographql/apollo-server/pull/2316)

## v2.4.1

- Fix inaccurate total duration in apollo-tracing [PR #2298](https://github.com/apollographql/apollo-server/pull/2298)
- Avoid importing entire `crypto` dependency tree if not in Node.js. [PR #2304](https://github.com/apollographql/apollo-server/pull/2304)
- Allow passing `parseOptions` to `ApolloServerBase` constructor. [PR #2289](https://github.com/apollographql/apollo-server/pull/2289)
- Rename `azureFunctions.d.ts` to `azureFunctions.ts`. [PR #2287](https://github.com/apollographql/apollo-server/pull/2287)
- Require `apollo-engine-reporting` only if `EngineReportingAgent` used. [PR #2305](https://github.com/apollographql/apollo-server/pull/2305)

## v2.4.0

- Implement an in-memory cache store to save parsed and validated documents and provide performance benefits for repeat executions of the same document. [PR #2111](https://github.com/apollographql/apollo-server/pull/2111) (`>=2.4.0-alpha.0`)
- Fix: Serialize arrays as JSON on fetch in `RESTDataSource`. [PR #2219](https://github.com/apollographql/apollo-server/pull/2219)
- Fix: The `privateHeaders` configuration for `apollo-engine-reporting` now allows headers to be specified using any case and lower-cases them prior to comparison. [PR #2276](https://github.com/apollographql/apollo-server/pull/2276)
- Fix broken `apollo-server-azure-functions` TypeScript definitions. [PR #2287](https://github.com/apollographql/apollo-server/pull/2287)

## v2.3.3

- `apollo-server` (only): Stop double-invocation of `serverWillStart` life-cycle event.  (More specific integrations - e.g. Express, Koa, Hapi, etc. - were unaffected.) [PR #2239](https://github.com/apollographql/apollo-server/pull/2239)
- Avoid traversing `graphql-upload` module tree in run-time environments which aren't Node.js. [PR #2235](https://github.com/apollographql/apollo-server/pull/2235)

## v2.3.2

- Switch from `json-stable-stringify` to `fast-json-stable-stringify`. [PR #2065](https://github.com/apollographql/apollo-server/pull/2065)
- Fix cache hints of `maxAge: 0` to mean "uncachable". [#2197](https://github.com/apollographql/apollo-server/pull/2197)
- Apply `defaultMaxAge` to scalar fields on the root object. [#2210](https://github.com/apollographql/apollo-server/pull/2210)
- Don't write to the persisted query cache until execution will begin. [PR #2227](https://github.com/apollographql/apollo-server/pull/2227)

- `apollo-server-azure-functions`: Added Azure Functions documentation and deployment examples [PR #2131](https://github.com/apollographql/apollo-server/pull/2131),
[Issue #2092](https://github.com/apollographql/apollo-server/issues/2092)

## v2.3.1

- Provide types for `graphql-upload` in a location where they can be accessed by TypeScript consumers of `apollo-server` packages. [ccf935f9](https://github.com/apollographql/apollo-server/commit/ccf935f9) [Issue #2092](https://github.com/apollographql/apollo-server/issues/2092)

## v2.3.0

- **BREAKING FOR NODE.JS <= 8.5.0 ONLY**: To continue using Apollo Server 2.x in versions of Node.js prior to v8.5.0, file uploads must be disabled by setting `uploads: false` on the `ApolloServer` constructor options.  Without explicitly disabling file-uploads, the server will `throw` at launch (with instructions and a link to our documentation).

  This early deprecation is due to changes in the third-party `graphql-upload` package which Apollo Server utilizes to implement out-of-the-box file upload functionality.  While, in general, Apollo Server 2.x aims to support all Node.js versions which were under an LTS policy at the time of its release, we felt this required an exception.  By `throw`-ing when `uploads` is not explicitly set to `false`, we aim to make it clear immediately (rather than surprisingly) that this deprecation has taken effect.

  While Node.js 6.x is covered by a [Long Term Support agreement by the Node.js Foundation](https://github.com/nodejs/Release#release-schedule) until April 2019, there are substantial performance (e.g. [V8](https://v8.dev/) improvements) and language changes (e.g. "modern" ECMAScript support) offered by newer Node.js engines (e.g. 8.x, 10.x).  We encourage _all users_ of Apollo Server to update to newer LTS versions of Node.js prior to the "end-of-life" dates for their current server version.

  **We intend to drop support for Node.js 6.x in the next major version of Apollo Server.**

  For more information, see [PR #2054](https://github.com/apollographql/apollo-server/pull/2054) and [our documentation](https://www.apollographql.com/docs/apollo-server/v2/migration-file-uploads.html).

## v2.2.7

- `apollo-engine-reporting`: When multiple instances of `apollo-engine-reporting` are loaded (an uncommon edge case), ensure that `encodedTraces` are handled only once rather than once per loaded instance. [PR #2040](https://github.com/apollographql/apollo-server/pull/2040)

## v2.2.6

- `apollo-server-micro`: Set the `Content-type` to `text/html` for GraphQL Playground. [PR #2026](https://github.com/apollographql/apollo-server/pull/2026)

## v2.2.5

- Follow-up on the update to `graphql-playground-html` in previous release by also bumping the minor version of the `graphql-playground-react` dependency to `1.7.10` — which is the version requested from the from the CDN bundle by `graphql-playground-html`. [PR #2037](https://github.com/apollographql/apollo-server/pull/2037)

## v2.2.4

- Fix GraphQL Playground documentation scrolling bug in Safari by updating to latest (rebased) fork of `graphql-playground-html`. [PR #2037](https://github.com/apollographql/apollo-server/pull/2037)

## v2.2.3

- When `generateClientInfo` is not used to define the client name, client version and
client reference ID, Apollo Server will now default to the values present in the HTTP headers
of the request (`apollographql-client-name`, `apollographql-client-reference-id` and
`apollographql-client-version` respectively).  As a last resort, when those headers are not set,
the query extensions' `clientInfo` values will be used. [PR #1960](https://github.com/apollographql/apollo-server/pull/1960)

## v2.2.2

- Fixed TypeScript 2.2 compatibility via updated `apollo-tooling` dependency. [Issue #1951](https://github.com/apollographql/apollo-server/issues/1951) [`26d6c739`](https://github.com/apollographql/apollo-server/commit/26d6c739505b3112694e641c272c748ce38ba86b)
- Throw a more specific error when asynchronous introspection query behavior is detected. [PR #1955](https://github.com/apollographql/apollo-server/pull/1955)

## v2.2.1

- Added support for an array of `modules` on the `ApolloServer` constructor options.  Each element of the `modules` can point to a module which exports `typeDefs` and `resolvers`.  These modules can be used in lieu of, or in combination with, directly specifying `schema` or `typeDefs`/`resolvers` on the constructor options.  This provides greater modularity and improved organization for logic which might be limited to a specific service. [`8f6481e6`](https://github.com/apollographql/apollo-server/commit/8f6481e60f8418738f9ebbe9d5ab5e7e2ce4d319).
- Added `resolveObject` support to query execution.  [`bb67584`](https://github.com/apollographql/apollo-server/commit/bb67584a224843a5b2509c2ebdd94e616fe6227c).
- Fix broken `apollo-server-cloud-functions` in 2.2.0 caused by missing TypeScript project references which resulted in the package not being published to npm in compiled form. [PR #1948](https://github.com/apollographql/apollo-server/pull/1948)

## v2.2.0

- New request pipeline, including support for plugins which can implement lifecycle hooks at various stages of a request. [PR #1795](https://github.com/apollographql/apollo-server/pull/1795).
- Introduce new `apollo-server-testing` utilities. [PR #1909](https://github.com/apollographql/apollo-server/pull/1909)
- Fix mocks configuration to allow disabling of mocks by using `mocks: false`, even if `mockEntireSchema` is `true`. [PR #1835](https://github.com/apollographql/apollo-server/pull/1835)
- Update `graphql-playground-html` to 1.7.8. [PR #1855](https://github.com/apollographql/apollo-server/pull/1855)
- Bring back Azure functions support [Issue #1752](https://github.com/apollographql/apollo-server/issue/1752) [PR #1753](https://github.com/apollographql/apollo-server/pull/1753)
- Allow an optional function to resolve the `rootValue`, passing the `DocumentNode` AST to determine the value. [PR #1555](https://github.com/apollographql/apollo-server/pull/1555)
- Follow-up on the work in [PR #1516](https://github.com/apollographql/apollo-server/pull/1516) to also fix missing insertion cursor/caret when a custom GraphQL configuration is specified which doesn't specify its own `cursorShape` property. [PR #1607](https://github.com/apollographql/apollo-server/pull/1607)
- Azure functions support [Issue #1752](https://github.com/apollographql/apollo-server/issue/1752) [PR #1753](https://github.com/apollographql/apollo-server/pull/1753) [PR #1948](https://github.com/apollographql/apollo-server/pull/1948)
- Allow JSON parsing in `RESTDataSource` of Content Type `application/hal+json`. [PR #185](https://github.com/apollographql/apollo-server/pull/1853)
- Add support for a `requestAgent` configuration parameter within the `engine` configuration.  This can be utilized when a proxy is necessary to transmit tracing and metrics data to Apollo Engine.  It accepts either an [`http.Agent`](https://nodejs.org/docs/latest-v8.x/api/http.html#http_class_http_agent) or [`https.Agent`](https://nodejs.org/docs/latest-v8.x/api/https.html#https_class_https_agent) and behaves the same as the `agent` parameter to Node.js' [`http.request`](https://nodejs.org/docs/latest-v8.x/api/http.html#http_http_request_options_callback). [PR #1879](https://github.com/apollographql/apollo-server/pull/1879)
- Allow an optional parameter to the `RESTDataSource` constructor which takes a `node-fetch`-compatible `fetch` implementation that will be used for HTTP calls instead of the default fetch. [PR #1807](https://github.com/apollographql/apollo-server/pull/1807)

## v2.1.0

- Updated the google-cloud-functions package to handle null paths [PR #1674](https://github.com/apollographql/apollo-server/pull/1674)
- Update link inside Authentication Docs [PR #1682](https://github.com/apollographql/apollo-server/pull/1682)
- Fix making sure all headers are getting reported to Engine properly when using `privateHeaders` [PR #1689](https://github.com/apollographql/apollo-server/pull/1689)
- _(experimental, subject to change/removal)_ Provide ability to specify client info in traces [#1631](https://github.com/apollographql/apollo-server/pull/1631)

## v2.0.8

- Reporting: Catch Error if JSON.Stringify Fails for Engine Trace [PR #1668](https://github.com/apollographql/apollo-server/pull/1668)
- Core: Allow context to be passed to all GraphQLExtension methods. [PR #1547](https://github.com/apollographql/apollo-server/pull/1547)

## v2.0.7

- Fix [#1581](https://github.com/apollographql/apollo-server/issues/1581) `apollo-server-micro` top level error response [#1619](https://github.com/apollographql/apollo-server/pull/1619)
- Switch `ApolloServerBase.schema` from private access to protected access. [#1610](https://github.com/apollographql/apollo-server/pull/1610)
- Add toggle for including error messages in reports [#1615](https://github.com/apollographql/apollo-server/pull/1615)
- Fix `apollo-server-cloud-functions` tests [#1611](https://github.com/apollographql/apollo-server/pull/1611/)

## v2.0.6

- Update `graphql-playground-html` to 1.7.4 [#1586](https://github.com/apollographql/apollo-server/pull/1586)
- Add support for `graphql-js` v14 by augmenting typeDefs with the `@cacheControl` directive so SDL validation doesn't fail [#1595](https://github.com/apollographql/apollo-server/pull/1595)
- Add `node-fetch` extensions typing to `RequestInit` [#1602](https://github.com/apollographql/apollo-server/pull/1602)

## v2.0.5

- Google Cloud Function support [#1402](https://github.com/apollographql/apollo-server/issues/1402) [#1446](https://github.com/apollographql/apollo-server/pull/1446)
- Switch to a fork of `apollo-upload-server` to fix missing `core-js` dependency. [#1556](https://github.com/apollographql/apollo-server/pull/1556)

## v2.0.4

- apollo-server: Release due to failed build and install

## v2.0.3

- apollo-server: failed publish
- pass payload into context function for subscriptions [#1513](https://github.com/apollographql/apollo-server/pull/1513)
- Add option to mock the entire schema(i.e. sets preserveResolvers) [PR #1546](https://github.com/apollographql/apollo-server/pull/1546)

## v2.0.2

- Release with Lerna 3 due
- Hapi: Allow additional route options to be passed to Hapi.js plugin. [PR #1384](https://github.com/apollographql/apollo-server/pull/1384)
- express, koa: remove next after playground [#1436](https://github.com/apollographql/apollo-server/pull/1436)
- Hapi: Pass the response toolkit to the context function. [#1407](https://github.com/apollographql/apollo-server/pull/1407)
- update apollo-engine-reporting-protobuf to non-beta [#1429](https://github.com/apollographql/apollo-server/pull/1429)
- playground would use its own settings as default [#1516](https://github.com/apollographql/apollo-server/pull/1516)
- Lambda: Look in event.path first when picking endpoint for GraphQL Playground [#1527](https://github.com/apollographql/apollo-server/pull/1527)
- Fix to allow enabling GraphQL Playground in production with custom config [#1495](https://github.com/apollographql/apollo-server/pull/1495)

## v2.0.1

- This version failed to publish fully/correctly and should not be used.

## v2.0.0-rc.10

- Fix and Export Extension and Playground Types [#1360](https://github.com/apollographql/apollo-server/pull/1360)
- Pin internal dependencies [#1361](https://github.com/apollographql/apollo-server/pull/1361)

## v2.0.0-rc.9

- This version failed to publish fully/correctly and should not be used.

## v2.0.0-rc.8

- export GraphQLUpload from integrations [#1322](https://github.com/apollographql/apollo-server/pull/1322)
- add `cors` to vanilla [#1335](https://github.com/apollographql/apollo-server/pull/1335)
- export `bodyParser.Options` to koa [#1334](https://github.com/apollographql/apollo-server/pull/1334)
- add and use playground in ApolloServer constructor [#1297](https://github.com/apollographql/apollo-server/pull/1297)
- **breaking**: remove calculate headers as function [#1337](https://github.com/apollographql/apollo-server/pull/1337)
- **breaking**: remove `formatParams` [#1331](https://github.com/apollographql/apollo-server/pull/1331)

## v2.0.0-rc.7

- enable engine reporting from lambda [#1313](https://github.com/apollographql/apollo-server/pull/1313)
- remove flattening of errors [#1288](https://github.com/apollographql/apollo-server/pull/1288)
- dynamic url in datasourece ([#1277](https://github.com/apollographql/apollo-server/pull/1277))

## v2.0.0-rc.6

- BREAKING: errors are passed to user extensions, then engine reporting, and finally `formatError` ([#1272](https://github.com/apollographql/apollo-server/pull/1272))
- `formatError` only called once on validation errors ([#1272](https://github.com/apollographql/apollo-server/pull/1272))
- BREAKING: apollo-server-env does place types in global namespace ([#1259](https://github.com/apollographql/apollo-server/pull/1259))
- export Request from apollo-datasource-rest and graphql-extensions (53d7a75 c525818)
- Use scoped graphql-playground and centralize version (8ea36d8, 84233d2)
- fix dependencies + exports ([#1257](https://github.com/apollographql/apollo-server/pull/1257))
- fix data source + context cloning (7e35305)
- use fetch instead of Node request for engine-reporting ([#1274](https://github.com/apollographql/apollo-server/pull/1274))

## v2.0.0-rc.5

- fix formatError to keep prototype of Error ([#1235](https://github.com/apollographql/apollo-server/pull/1235))

## v2.0.0-rc.4

- Add trailing slash to data source
- allow body passed to data source
- new apollo-engine-reporting agent

## v2.0.0-rc.3

- graphql as peerDependency ([#1232](https://github.com/apollographql/apollo-server/pull/1232))
- APQ in batches ([#1234](https://github.com/apollographql/apollo-server/pull/1234))
- APQ hits/misses in traces

## v2.0.0-rc.2

- Missing apollo-upload-server dependency ([#1221](https://github.com/apollographql/apollo-server/pull/1221))
- encode trace report over each request in apollo-engine-reporting

## v2.0.0-rc.1

- BREAKING: remove logFunction ([71a403d](https://github.com/apollographql/apollo-server/pull/1125/commits/71a403dfa38ee050606d3fa32630005e0a98016f)), see [this commit](https://github.com/apollographql/apollo-server/blob/8914b135df9840051fe81cc9224b444cfc5b61ab/packages/apollo-server-core/src/logging.ts) for an implementation
- move upload option to constructor ([#1204](https://github.com/apollographql/apollo-server/pull/1204))
- fixed hapi gui bugs ([#1211](https://github.com/apollographql/apollo-server/pull/1211))
- remove requirement for exModuleInterop ([#1210](https://github.com/apollographql/apollo-server/pull/1210))
- change BadUserInputError to UserInputError ([#1208](https://github.com/apollographql/apollo-server/pull/1208))
- add cache-control headers for CDN integration ([#1138](https://github.com/apollographql/apollo-server/pull/1138))
- Lambda support (thanks to @adnsio, @bwlt, and @gragio [#1138](https://github.com/apollographql/apollo-server/pull/1138))

Data sources

- add memcache and redis support ([#1191](https://github.com/apollographql/apollo-server/pull/1191))
- add patch method ([#1190](https://github.com/apollographql/apollo-server/pull/1190))

## v2.0.0-rc.0

- Breaking: `registerServer` changed to `server.applyMiddleware` ([3279991](https://github.com/apollographql/apollo-server/pull/1125/commits/327999174cfbcecaa4e401ffd7b2d7148ba0fd65))
- Breaking: subscriptions enabled with `installSubscriptionHandlers`
- Add Data Sources ([#1163](https://github.com/apollographql/apollo-server/pull/1163))

## v2.0.0-beta.4

- Bug fix to allow async context ([#1129](https://github.com/apollographql/apollo-server/pull/1129))
- logFunction is now an extension ([#1128](https://github.com/apollographql/apollo-server/pull/1128))
- Allow user defined extensions and include engine reporting ([#1105](https://github.com/apollographql/apollo-server/pull/#105))

## v2.0.0-beta.3

- remove registerServer configuration from `apollo-server`'s listen ([#1090](https://github.com/apollographql/apollo-server/pull/1090))
- move healthcheck into variants ([#1086](https://github.com/apollographql/apollo-server/pull/1086))
- Add file uploads, **breaking** requires removing `scalar Upload` from the typeDefs ([#1071](https://github.com/apollographql/apollo-server/pull/1071))
- Add reporting to Engine as apollo-engine-reporting ([#1105](https://github.com/apollographql/apollo-server/pull/1105))
- Allow users to define extensions ([#1105](https://github.com/apollographql/apollo-server/pull/1105))

## v2.0.0-beta.2

ListenOptions:

- `engine` -> `engineProxy`
- `port`, `host`, and other http options moved under `http` key ([#1080](https://github.com/apollographql/apollo-server/pull/1080))

- `subscriptions` moved to `server.listen` ([#1059](https://github.com/apollographql/apollo-server/pull/1059))
- Add mocks to server constructor ([#1017](https://github.com/apollographql/apollo-server/pull/1017))
- Add `bodyParserConfig` parameter to `registerServer` in apollo-server ([#1059](https://github.com/apollographql/apollo-server/pull/1059)) [commit](https://github.com/apollographql/apollo-server/pull/1063/commits/d08f862063b60f35d92f903c9ac52702150c10f6)
- Hapi variant ([#1058](https://github.com/apollographql/apollo-server/pull/1058)) ([#1082](https://github.com/apollographql/apollo-server/pull/1082))
- Remove tests and guaranteed support for Node 4 [PR #1024](https://github.com/apollographql/apollo-server/pull/1024)
- Cleanup docs [PR #1233](https://github.com/apollographql/apollo-server/pull/1233/files)

## 1.4.0

- [Issue #626] Integrate apollo-fastify plugin. [PR #1013](https://github.com/apollographql/apollo-server/pull/1013)
- add hapi 16 next() invocation [PR #743](https://github.com/apollographql/apollo-server/pull/743)
- Add skipValidation option [PR #839](https://github.com/apollographql/apollo-server/pull/839)
- `apollo-server-module-graphiql`: adds an option to the constructor to disable url rewriting when editing a query [PR #1047](https://github.com/apollographql/apollo-server/pull/1047)
- Upgrade `subscription-transport-ws` to 0.9.9 for Graphiql

## v1.3.6

- Recognize requests with Apollo Persisted Queries and return `PersistedQueryNotSupported` to the client instead of a confusing error. [PR #982](https://github.com/apollographql/apollo-server/pull/982)

## v1.3.5

- `apollo-server-adonis`: The `Content-type` of an operation response will now be correctly set to `application/json`. [PR #842](https://github.com/apollographql/apollo-server/pull/842) [PR #910](https://github.com/apollographql/apollo-server/pull/910)
- `apollo-server-azure-functions`: Fix non-functional Azure Functions implementation and update examples in Azure Functions' `README.md`. [PR #753](https://github.com/apollographql/apollo-server/pull/753) [Issue #684](https://github.com/apollographql/apollo-server/issues/684)
- Fix `TypeError` on GET requests with missing `query` parameter. [PR #964](https://github.com/apollographql/apollo-server/pull/964)
- The typing on the context of `GraphQLServerOptions` now matches the equivilent type used by `graphql-tools`. [PR #919](https://github.com/apollographql/apollo-server/pull/919)
- Middleware handlers now used named (rather than anonymous) functions to enable easier identification during debugging/profiling. [PR #827](https://github.com/apollographql/apollo-server/pull/827)
- The `npm-check-updates` package has been removed as a "dev dependency" which was resulting in an _older_ version of `npm` being used during testing. [PR #959](https://github.com/apollographql/apollo-server/pull/959)
- The typing on `HttpQueryRequest`'s `query` attribute now enforces that its object properties' keys be `String`s. [PR #834](https://github.com/apollographql/apollo-server/pull/834)
- TypeScript types have been updated via updates to `@types/node`, `@types/connect`, `@types/koa` and `@types/aws-lambda`.

## v1.3.4

- Upgrade to `apollo-cache-control@0.1.0` and allow you to specify options to it (such as the new `defaultMaxAge`) by passing `cacheControl: {defaultMaxAge: 5}` instead of `cacheControl: true`.

## v1.3.3

- Updated peer dependencies to support `graphql@0.13.x`.
- `apollo-server-express`: The `GraphQLOptions` type is now exported from `apollo-server-express` in order to facilitate type checking when utilizing `graphqlExpress`, `graphiqlExpress`, `graphqlConnect` and `graphiqlConnect`. [PR #871](https://github.com/apollographql/apollo-server/pull/871)
- Update GraphiQL version to 0.11.11. [PR #914](https://github.com/apollographql/apollo-server/pull/914)

## v1.3.2

- Updated peer dependencies and tests to support `graphql@0.12`.
- Fix issue where the core `runQuery` method broke the ability to use the Node `async_hooks` feature's call stack. [PR #733](https://github.com/apollographql/apollo-server/pull/733)
- Hoist declarations of rarely used functions out of `doRunQuery` to improve performance. [PR# 821](https://github.com/apollographql/apollo-server/pull/821)

## v1.3.1

- Fixed a fatal execution error with the new `graphql@0.12`.

## v1.3.0

- **Breaking:** `apollo-server-hapi`: now supports Hapi v17, and no longer supports Hapi v16.  For information on running Apollo Server 1.x with Hapi v16, [check this documentation](https://www.apollographql.com/docs/apollo-server/v1/servers/hapi.html#Hapi-16).
- **New package**: `apollo-server-adonis` supporting the Adonis framework!
- The `graphqlOptions` parameter to server GraphQL integration functions now accepts context as a function and as an object with a prototype. [PR #679](https://github.com/apollographql/apollo-server/pull/679)
- `apollo-server-express`: Send Content-Length header.
- `apollo-server-micro`: Allow Micro 9 in `peerDependencies`. [PR #671](https://github.com/apollographql/apollo-server/pull/671)
- GraphiQL integration:
  - Recognize Websocket endpoints with secure `wss://` URLs.
  - Only include truthy values in GraphiQL URL.

## v1.2.0

- **New feature**: Add support for Apollo Cache Control. Enable `apollo-cache-control` by passing `cacheControl: true` to your server's GraphQL integration function.
- Include README.md in published npm packages.

## v1.1.7

- Added support for the vhost option for Hapi [PR #611](https://github.com/apollographql/apollo-server/pull/611)
- Fix dependency on `apollo-tracing` to be less strict.

## v1.1.6

- GraphiQL integration: add support for `websocketConnectionParams` for subscriptions. [#452](https://github.com/apollographql/apollo-server/issues/452) [PR 548](https://github.com/apollographql/apollo-server/pull/548)

(v1.1.4 had a major bug and was immediately unpublished. v1.1.5 was identical to v1.1.6.)

## v1.1.3

- GraphiQL integration: Fixes bug where CORS would not allow `Access-Control-Allow-Origin: *` with credential 'include', changed to 'same-origin' [Issue #514](https://github.com/apollographql/apollo-server/issues/514)
- Updated peer dependencies to support `graphql@0.11`.

## v1.1.2

- Fixed bug with no URL query params with GraphiQL on Lambda [Issue #504](https://github.com/apollographql/apollo-server/issues/504) [PR #512](https://github.com/apollographql/apollo-server/pull/503)

## v1.1.1

- Added support for Azure Functions [#503](https://github.com/apollographql/apollo-server/pull/503)

## v1.1.0

- Added ability to provide custom default field resolvers [#482](https://github.com/apollographql/apollo-server/pull/482)
- Add `tracing` option to collect and expose trace data in the [Apollo Tracing format](https://github.com/apollographql/apollo-tracing)
- Add support for GraphiQL editor themes in [#484](https://github.com/apollographql/apollo-server/pull/484) as requested in [#444](https://github.com/apollographql/apollo-server/issues/444)
- Add support for full websocket using GraphiQL [#491](https://github.com/apollographql/graphql-server/pull/491)
- Updated restify lib ([@yucun](https://github.com/liyucun/)) in [#472](https://github.com/apollographql/apollo-server/issues/472)
- Updated package apollo-server-micro, updated micro in devDependencies and peerDependencies to ^8.0.1

## v1.0.3

- Revert [#463](https://github.com/apollographql/graphql-server/pull/463),
  because it's a breaking change that shouldn't have been a patch update.

## v1.0.2

- Rename packages from graphql-server- to apollo-server- [#465](https://github.com/apollographql/apollo-server/pull/465). We'll continue to publish `graphql-server-` packages that depend on the renamed `apollo-server-` packages for the time being, to ensure backwards compatibility.

## v1.0.1

- Fix Express package not calling the callback on completion ([@chemdrew](https://github.com/chemdrew)) in [#463](https://github.com/apollographql/graphql-server/pull/463)

## v1.0.0

- Add package readmes for Express, Hapi, Koa, Restify ([@helfer](https://github.com/helfer)) in [#442](https://github.com/apollographql/graphql-server/pull/442)
- Updated & fixed typescript typings ([@helfer](https://github.com/helfer)) in [#440](https://github.com/apollographql/graphql-server/pull/440)

## v0.9.0

- Allow GraphiQLOptions to be a function ([@NeoPhi](https://github.com/NeoPhi)) on [#426](https://github.com/apollographql/graphql-server/pull/426)

## v0.8.5

- Fix: graphql-server-micro now properly returns response promises [#401](https://github.com/apollographql/graphql-server/pull/401)

## v0.8.4

## v0.8.3

## v0.8.2

- Fix issue with auto-updating dependencies that caused fibers to update accidentally ([@helfer](https://github.com/helfer)) on [#425](https://github.com/apollographql/graphql-server/pull/425)

## v0.8.1

- **Security Fix** Ensure queries submitted via HTTP GET run through validation ([@DxCx](https://github.com/DxCx)) on [#424](https://github.com/apollographql/graphql-server/pull/424)

## v0.8.0

- Persist `window.location.hash` on URL updates [#386](https://github.com/apollographql/graphql-server/issues/386)
- Added support for `graphql-js` > 0.10.0 [#407](https://github.com/apollographql/graphql-server/pull/407)
- Updated `subscriptions-transport-ws` for GraphiQL with subscriptions [#407](https://github.com/apollographql/graphql-server/pull/407)

## v0.7.2

- Fix include passHeader field that was accidentally removed

## v0.7.1

- Fix graphiql fetcher to use endpointURL parameter instead of hardcoded URI.[#365](https://github.com/apollographql/graphql-server/issues/356)

## v0.7.0

- Add Zeit Micro Integration [#324](https://github.com/apollographql/graphql-server/issues/324)
- add support for subscriptionURL to GraphiQL ([@urigo](https://github.com/urigo) on [#320](https://github.com/apollostack/graphql-server/pull/320)
- Restify: Fix for calling next() ([@jadkap](https://github.com/jadkap)) on [#285](https://github.com/apollostack/graphql-server/pull/285)
- **Breaking:** Update all dependencies [#329](https://github.com/apollographql/graphql-server/issues/329)

## v0.6.0

- Add AWS Lambda Integration [PR #247](https://github.com/apollostack/graphql-server/pull/247)
- Update GraphiQL to version 0.9.1 ([@ephemer](https://github.com/ephemer)) on [#293](https://github.com/apollostack/graphql-server/pull/293)
- **Restify integration** ([@joelgriffith](https://github.com/joelgriffith)) on [#189](https://github.com/apollostack/graphql-server/pull/189)
- run batched requests in parallel ([@DxCx](https://github.com/DxCx)) on [#273](https://github.com/apollostack/graphql-server/pull/273)
- Fix GraphiQL options variables. Issue #193. ([@alanchristensen](https://github.com/alanchristensen)) on
  [PR #255](https://github.com/apollostack/apollo-server/pull/255)
- Allow graphql@0.9.0 as peerDependency ([@Chris-R3](https://github.com/Chris-R3)) on [PR #278](https://github.com/apollostack/graphql-server/pull/278)

## v0.5.1

- add support for HTTP GET Method ([@DxCx](https://github.com/DxCx)) on [#180](https://github.com/apollostack/graphql-server/pull/180)

## v0.5.0

- Switch graphql typings for typescript to @types/graphql [#260](https://github.com/apollostack/graphql-server/pull/260)

## v0.4.4

- Update GraphiQL to version 0.8.0 ([@DxCx](https://github.com/DxCx)) on [#192](https://github.com/apollostack/graphql-server/pull/192)
- Upgrade to GraphQL-js 0.8.1.

## v0.4.2

- **Restructure Apollo Server into 6 new packages, and rename to GraphQL Server** ([@DxCx](https://github.com/DxCx)) and ([@stubailo](https://github.com/stubailo)) in [#183](https://github.com/apollostack/graphql-server/pull/183) and [#164](https://github.com/apollostack/graphql-server/pull/183).
- There are now 6 packages that make up the GraphQL server family:
  - `graphql-server-core`
  - `graphql-module-graphiql`
  - `graphql-module-operation-store`
  - `graphql-server-express`
  - `graphql-server-hapi`
  - `graphql-server-koa`
- Exports have been renamed. Everything that used to export `apollo*` now exports `graphql*`, for example `apolloExpress` has become `graphqlExpress`.
- The repository is now managed using [Lerna](https://github.com/lerna/lerna).

## v0.3.3

- Fix passHeader option in GraphiQL (Both Hapi and Koa)
- Pass `ctx` instead of `ctx.request` to options function in Koa integration ([@HriBB](https://github.com/HriBB)) in [PR #154](https://github.com/apollostack/apollo-server/pull/154)
- Manage TypeScript declaration files using npm. ([@od1k](https:/github.com/od1k) in [#162](https://github.com/apollostack/apollo-server/pull/162))
- Fix connect example in readme. ([@conrad-vanl](https://github.com/conrad-vanl) in [#165](https://github.com/apollostack/apollo-server/pull/165))
- Add try/catch to formatError. ([@nicolaslopezj](https://github.com/nicolaslopezj) in [#174](https://github.com/apollostack/apollo-server/pull/174))
- Clone context object for each query in a batch.

## v0.3.2

- Added missing exports for hapi integration ([@nnance](https://github.com/nnance)) in [PR #152](https://github.com/apollostack/apollo-server/pull/152)

## v0.3.1

- Fixed dependency issue with boom package that affected the hapi integration. ([@sammkj](https://github.com/sammkj) in [#150](https://github.com/apollostack/apollo-server/pull/150))

## v0.3.0

- Refactor Hapi integration to improve the API and make the plugins more idiomatic. ([@nnance](https://github.com/nnance)) in
  [PR #127](https://github.com/apollostack/apollo-server/pull/127)
- Fixed query batching with Hapi integration. Issue #123 ([@nnance](https://github.com/nnance)) in
  [PR #127](https://github.com/apollostack/apollo-server/pull/127)
- Add support for route options in Hapi integration. Issue #97. ([@nnance](https://github.com/nnance)) in
  [PR #127](https://github.com/apollostack/apollo-server/pull/127)
- Camelcase Hapi. Issue #129. ([@nnance](https://github.com/nnance)) in
  [PR #132](https://github.com/apollostack/apollo-server/pull/132)
- Fix error handling when parsing variables parameter. Issue #130. ([@nnance](https://github.com/nnance)) in
  [PR #131](https://github.com/apollostack/apollo-server/pull/131)
- Improve logging function. Issue #79. ([@nnance](https://github.com/nnance)) in
  [PR #136](https://github.com/apollostack/apollo-server/pull/136)
- Output stack trace for errors in debug mode. Issue #111. ([@nnance](https://github.com/nnance)) in
  [PR #137](https://github.com/apollostack/apollo-server/pull/137)
- Allow to pass custom headers in GraphiQL ([@nicolaslopezj](https://github.com/nicolaslopezj) in [#133](https://github.com/apollostack/apollo-server/pull/133)).

## v0.2.6

- Expose the OperationStore as part of the public API. ([@nnance](https://github.com/nnance))
- Support adding parsed operations to the OperationStore. ([@nnance](https://github.com/nnance))
- Expose ApolloOptions as part of the public API.

## v0.2.5

- Made promise compatible with fibers ([@benjamn](https://github.com/benjamn) in [#92](https://github.com/apollostack/apollo-server/pull/92))

## v0.2.2

- Log server events such as request start etc. with logFunction ([@helfer](https://github.com/helfer) in [#78](https://github.com/apollostack/apollo-server/pull/78))

## v0.2.1

- Complete refactor of Apollo Server using TypeScript. PR [#41](https://github.com/apollostack/apollo-server/pull/41)
- Added Hapi integration ([@nnance](https://github.com/nnance) in [#46](https://github.com/apollostack/apollo-server/pull/46))
- Added Koa integration ([@HriBB](https://github.com/HriBB) in [#59](https://github.com/apollostack/apollo-server/pull/59))
- Changed express integration to support connect as well ([@helfer](https://github.com/helfer) in [#58](https://github.com/apollostack/apollo-server/pull/58))
- Dropped express-graphql dependency
- Dropped support for GET requests, only POST requests are allowed now
- Split GraphiQL into a separate middleware
- Factored out core to support Hapi, Koa and connect implementations
- Added support for query batching
- Added support for query whitelisting / stored queries
- Removed body parsing from express integration. Body must be parsed outside of apollo now
- Added `formatRequest` and `formatResponse` functions to apollo options.
- Removed support for shorthand schema definitions, connectors and mocks (use `graphql-tools` instead)

## v0.1.5

- BUG: Fixed a spelling error with `tracer.submit()` from PR [#26](https://github.com/apollostack/apollo-server/pull/26)
  in PR [#31](https://github.com/apollostack/apollo-server/pull/31)

## v.0.1.4

- BUG: Fixed a bug with tracer mocks that would throw a TypeError when using Ava [#26](https://github.com/apollostack/apollo-server/pull/26)

## v0.1.3

- Updated graphql dependency to 0.6.0<|MERGE_RESOLUTION|>--- conflicted
+++ resolved
@@ -11,13 +11,12 @@
 
 > The changes noted within this `vNEXT` section have not been released yet.  New PRs and commits which introduce changes should include an entry in this `vNEXT` section as part of their development.  With few exceptions, the format of the entry should follow convention (i.e., prefix with package name, use markdown `backtick formatting` for package names and code, suffix with a link to the change-set à la `[PR #YYY](https://link/pull/YYY)`, etc.).  When a release is being prepared, a new header will be (manually) created below and the appropriate changes within that release will be moved into the new section.
 
-<<<<<<< HEAD
 - `apollo-server-core`: Add optional argument to `ApolloServer.executeOperation` allowing the caller to manually specify an argument to the `config` function analogous to that provided by integration packages. [PR #4166](https://github.com/apollographql/apollo-server/pull/4166) [Issue #2886](https://github.com/apollographql/apollo-server/issues/2886)
-=======
+
 ## v2.22.2
->>>>>>> a27339a6
 
 - `apollo-server-core`: Fix a regression in v2.22.0 where combining `apollo-server-core` v2.22 with an older version of an integration package could lead to startup errors like `called start() with surprising state invoking serverWillStart`. The fix involves changing the semantics of the protected `willStart` method (which is left in only for backwards compatibility). [Issue #5065](https://github.com/apollographql/apollo-server/issues/5065) [Issue #5066](https://github.com/apollographql/apollo-server/issues/5066) [PR #5073](https://github.com/apollographql/apollo-server/pull/5073)
+
 ## v2.22.1
 
 - `apollo-server-core`: Fix a regression in v2.22.0 where startup errors could be thrown as part of the GraphQL response instead of redacted in one edge case. [PR #5064](https://github.com/apollographql/apollo-server/pull/5064)

--- conflicted
+++ resolved
@@ -7,11 +7,7 @@
   URL,
   URLSearchParams,
   URLSearchParamsInit,
-<<<<<<< HEAD
-=======
   fetch,
-  ValueOrPromise,
->>>>>>> 02c03ad4
 } from 'apollo-server-env';
 
 import { ValueOrPromise } from 'apollo-server-types';
